import { ipcMain } from 'electron'
import { Client } from 'ssh2'
import {
  jumpserverConnections,
  handleJumpServerConnection,
  jumpserverShellStreams,
  jumpserverMarkedCommands,
  jumpserverConnectionStatus,
  jumpserverLastCommand
} from './jumpserverHandle'

// Store SSH connections
export const sshConnections = new Map()
export const sftpConnections = new Map()

// Execute command result
export interface ExecResult {
  stdout: string
  stderr: string
  exitCode?: number
  exitSignal?: string
}

// Store shell session streams
const shellStreams = new Map()
const markedCommands = new Map()

const KeyboardInteractiveAttempts = new Map()
const connectionStatus = new Map()

// Set KeyboardInteractive authentication timeout (milliseconds)
const KeyboardInteractiveTimeout = 300000 // 5 minutes timeout
const MaxKeyboardInteractiveAttempts = 5 // Max KeyboardInteractive attempts

// eslint-disable-next-line @typescript-eslint/no-var-requires
const EventEmitter = require('events')
const connectionEvents = new EventEmitter()
const handleRequestKeyboardInteractive = (event, id, prompts, finish) => {
  return new Promise((_resolve, reject) => {
    const RequestKeyboardInteractive = () => {
      event.sender.send('ssh:keyboard-interactive-request', {
        id,
        prompts: prompts.map((p) => p.prompt)
      })
      KeyboardInteractiveAttempts.set(id, 0)
      const timeoutId = setTimeout(() => {
        // Remove listener
        ipcMain.removeAllListeners(`ssh:keyboard-interactive-response:${id}`)
        ipcMain.removeAllListeners(`ssh:keyboard-interactive-cancel:${id}`)

        // Cancel authentication
        finish([])

        event.sender.send('ssh:keyboard-interactive-timeout', { id })
        reject(new Error('Authentication timed out, please try connecting again'))
      }, KeyboardInteractiveTimeout)
      ipcMain.once(`ssh:keyboard-interactive-response:${id}`, (_evt, responses) => {
        clearTimeout(timeoutId) // Clear timeout timer
        finish(responses)

        const attemptCount = KeyboardInteractiveAttempts.get(id)
        let isVerified = null

        const statusHandler = (status) => {
          isVerified = status.isVerified

          if (!isVerified) {
            // Increment attempt count
            const newAttemptCount = attemptCount + 1
            KeyboardInteractiveAttempts.set(id, newAttemptCount)

            event.sender.send('ssh:keyboard-interactive-result', {
              id,
              attempts: newAttemptCount,
              status: 'failed'
            })
            // If attempts are less than max attempts, re-request
            if (newAttemptCount < MaxKeyboardInteractiveAttempts) {
              RequestKeyboardInteractive()
            } else {
              KeyboardInteractiveAttempts.set(id, 0)
              // finish([])
            }
          } else {
            KeyboardInteractiveAttempts.delete(id)
            event.sender.send('ssh:keyboard-interactive-result', { id, status: 'success' })
            // finish(responses)
          }
          connectionEvents.removeListener(`connection-status-changed:${id}`, statusHandler)
        }

        connectionEvents.once(`connection-status-changed:${id}`, statusHandler)
      })
      ipcMain.once(`ssh:keyboard-interactive-cancel:${id}`, () => {
        KeyboardInteractiveAttempts.delete(id)
        clearTimeout(timeoutId)
        finish([])
        reject(new Error('Authentication cancelled'))
      })
    }
    RequestKeyboardInteractive()
  })
}

const attemptSecondaryConnection = (event, connectionInfo) => {
  const { id, host, port, username, password, privateKey, passphrase } = connectionInfo
  const conn = new Client()
  const connectConfig: any = {
    host,
    port: port || 22,
    username,
    keepaliveInterval: 10000,
    readyTimeout: KeyboardInteractiveTimeout
  }

  if (privateKey) {
    connectConfig.privateKey = privateKey
    if (passphrase) connectConfig.passphrase = passphrase
  } else if (password) {
    connectConfig.password = password
  }

  // Send initialization command result
  const readyResult: {
    hasSudo?: boolean
    commandList?: string[]
  } = {}

  let execCount = 0
  const totalCounts = 2

  const sendReadyData = (stopCount) => {
    execCount++
    if (execCount === totalCounts || stopCount) {
      event.sender.send(`ssh:connect:data:${id}`, readyResult)
    }
  }

  const sftpAsync = (conn) => {
    return new Promise<void>((resolve) => {
      conn.sftp((err, sftp) => {
        if (err || !sftp) {
          console.log(`SFTPCheckError [${id}]`, err)
          connectionStatus.set(id, {
            sftpAvailable: false,
            sftpError: err?.message || 'SFTP object is empty'
          })
          resolve()
        } else {
          console.log(`startSftp [${id}]`)
          sftp.readdir('.', (readDirErr) => {
            if (readDirErr) {
              console.log(`SFTPCheckFailed [${id}]`)
              connectionStatus.set(id, {
                sftpAvailable: false,
                sftpError: readDirErr.message
              })
              sftp.end()
            } else {
              console.log(`SFTPCheckSuccess [${id}]`)
              sftpConnections.set(id, sftp)
              connectionStatus.set(id, { sftpAvailable: true })
            }
            resolve()
          })
        }
      })
    })
  }

  conn
    .on('ready', async () => {
      // Perform sftp check
      try {
        await sftpAsync(conn)
      } catch (e) {
        connectionStatus.set(id, {
          sftpAvailable: false,
          sftpError: 'SFTP connection failed'
        })
      }

      // Perform sudo check
      try {
        conn.exec('sudo -n true 2>/dev/null && echo true || echo false', (err, stream) => {
          if (err) {
            readyResult.hasSudo = false
            sendReadyData(false)
          } else {
            stream
              .on('data', (data: Buffer) => {
                const result = data.toString().trim()
                readyResult.hasSudo = result === 'true'
              })
              .stderr.on('data', () => {
                readyResult.hasSudo = false
              })
              .on('close', () => {
                sendReadyData(false)
              })
          }
        })
      } catch (e) {
        readyResult.hasSudo = false
        sendReadyData(false)
      }

      // Perform cmd check
      try {
        let stdout = ''
        let stderr = ''
        conn.exec('ls /usr/bin/ /usr/local/bin/ /usr/sbin/ /usr/local/sbin/ /bin/ | sort | uniq', (err, stream) => {
          if (err) {
            readyResult.commandList = []
            sendReadyData(false)
          } else {
            stream
              .on('data', (data: Buffer) => {
                stdout += data.toString()
              })
              .stderr.on('data', (data: Buffer) => {
                stderr += data.toString()
              })
              .on('close', () => {
                if (stderr) {
                  readyResult.commandList = []
                } else {
                  readyResult.commandList = stdout.split('\n').filter(Boolean)
                }
                sendReadyData(false)
              })
          }
        })
      } catch (e) {
        readyResult.commandList = []
        sendReadyData(false)
      }
    })
    .on('error', (err) => {
      readyResult.hasSudo = false
      readyResult.commandList = []
      sendReadyData(true)
      connectionStatus.set(id, {
        sftpAvailable: false,
        sftpError: err.message
      })
    })

  conn.connect(connectConfig)
}

const handleAttemptConnection = (event, connectionInfo, resolve, reject, retryCount) => {
  const { id, host, port, username, password, privateKey, passphrase } = connectionInfo
  retryCount++

  connectionStatus.set(id, { isVerified: false }) // Update connection status

  const conn = new Client()

  conn.on('ready', () => {
    sshConnections.set(id, conn) // Save connection object
    connectionStatus.set(id, { isVerified: true })
    connectionEvents.emit(`connection-status-changed:${id}`, { isVerified: true })
    attemptSecondaryConnection(event, connectionInfo)
    resolve({ status: 'connected', message: 'Connection successful' })
  })

  conn.on('error', (err) => {
    connectionStatus.set(id, { isVerified: false })

    connectionEvents.emit(`connection-status-changed:${id}`, { isVerified: false })
    if (err.level === 'client-authentication' && KeyboardInteractiveAttempts.has(id)) {
      console.log('Authentication failed. Retrying...')

      if (retryCount < MaxKeyboardInteractiveAttempts) {
        handleAttemptConnection(event, connectionInfo, resolve, reject, retryCount)
      } else {
        reject(new Error('Maximum retries reached, authentication failed'))
      }
    } else {
      console.log('Connection error:', err)
      reject(new Error(err.message))
    }
  })

  // Configure connection settings
  const connectConfig: any = {
    host,
    port: port || 22,
    username,
    keepaliveInterval: 10000, // Keep connection alive
    tryKeyboard: true, // Enable keyboard interactive authentication
    readyTimeout: KeyboardInteractiveTimeout // Connection timeout, 30 seconds
  }

  conn.on('keyboard-interactive', async (_name, _instructions, _instructionsLang, prompts, finish) => {
    try {
      // Wait for user response
      await handleRequestKeyboardInteractive(event, id, prompts, finish)
    } catch (err) {
      conn.end() // Close connection
      reject(err)
    }
  })

  try {
    if (privateKey) {
      // Authenticate with private key
      connectConfig.privateKey = privateKey
      if (passphrase) {
        connectConfig.passphrase = passphrase
      }
    } else if (password) {
      // Authenticate with password
      connectConfig.password = password
    } else {
      reject(new Error('No valid authentication method provided'))
      return
    }
    conn.connect(connectConfig) // Attempt to connect
  } catch (err) {
    console.error('Connection configuration error:', err)
    reject(new Error(`Connection configuration error: ${err}`))
  }
}

export const registerSSHHandlers = () => {
<<<<<<< HEAD
  // 统一连接入口 - 根据 sshType 路由到不同连接方式
=======
  // Handle connection
>>>>>>> 313a15e1
  ipcMain.handle('ssh:connect', async (_event, connectionInfo) => {
    const { sshType } = connectionInfo

    if (sshType === 'jumpserver') {
      // 路由到 JumpServer 连接
      try {
        const result = await handleJumpServerConnection(connectionInfo, _event)

        // 连接成功后，发送初始化数据（模拟 attemptSecondaryConnection 的行为）
        if (result.status === 'connected') {
          const readyResult = {
            hasSudo: false,
            commandList: []
          }

          // 发送连接数据事件
          _event.sender.send(`ssh:connect:data:${connectionInfo.id}`, readyResult)
        }

        return result
      } catch (error: unknown) {
        return { status: 'error', message: error instanceof Error ? error.message : String(error) }
      }
    } else {
      // 默认走 SSH 连接
      const retryCount = 0
      return new Promise((resolve, reject) => {
        handleAttemptConnection(_event, connectionInfo, resolve, reject, retryCount)
      })
    }
  })

  ipcMain.handle('ssh:sftp:conn:check', async (_event, { id }) => {
    if (connectionStatus.has(id)) {
      const status = connectionStatus.get(id)
      return status?.sftpAvailable === true
    }
    return false
  })

  ipcMain.handle('ssh:sftp:conn:list', async () => {
    return [...sftpConnections.keys()]
  })

  ipcMain.handle('ssh:shell', async (_event, { id, terminalType }) => {
    // 检查是否为 JumpServer 连接
    if (jumpserverConnections.has(id)) {
      // 使用 JumpServer 的 shell 处理
      const stream = jumpserverShellStreams.get(id)
      if (!stream) {
        return { status: 'error', message: '未找到 JumpServer 连接' }
      }

      // 设置 shell 数据流监听器
      stream.removeAllListeners('data')
      stream.on('data', (data) => {
        const dataStr = data.toString()
        // 添加 JumpServer 退出检测逻辑
        const lastCommand = jumpserverLastCommand.get(id)
        const exitCommands = ['exit', 'logout', '\x04']

        // 检测 JumpServer 菜单返回并自动退出
        if (dataStr.includes('[Host]>') && lastCommand && exitCommands.includes(lastCommand)) {
          jumpserverLastCommand.delete(id) // 使用后清除命令
          // 发送 'q' 命令退出 JumpServer 会话
          stream.write('q\r', (err) => {
            if (err) {
              console.error(`[JumpServer ${id}] 发送 "q" 命令失败:`, err)
            } else {
              console.log(`[JumpServer ${id}] 已发送 "q" 命令以终止会话。`)
            }
            // 结束流和连接
            stream.end()
            const conn = jumpserverConnections.get(id)
            if (conn) {
              conn.end()
            }
          })
          return // 不再继续处理数据
        }

        const markedCmd = jumpserverMarkedCommands.get(id)
        if (markedCmd !== undefined) {
          markedCmd.output += dataStr
          markedCmd.lastActivity = Date.now()
          if (markedCmd.idleTimer) {
            clearTimeout(markedCmd.idleTimer)
          }
          markedCmd.idleTimer = setTimeout(() => {
            if (markedCmd && !markedCmd.completed) {
              markedCmd.completed = true
              _event.sender.send(`ssh:shell:data:${id}`, {
                data: markedCmd.output,
                marker: markedCmd.marker
              })
              jumpserverMarkedCommands.delete(id)
            }
          }, 10)
        } else {
          _event.sender.send(`ssh:shell:data:${id}`, {
            data: dataStr,
            marker: ''
          })
        }
      })

      stream.stderr.on('data', (data) => {
        _event.sender.send(`ssh:shell:stderr:${id}`, data.toString())
      })

      stream.on('close', () => {
        console.log(`JumpServer shell stream closed for id=${id}`)
        _event.sender.send(`ssh:shell:close:${id}`)
        jumpserverShellStreams.delete(id)
      })

      return { status: 'success', message: 'JumpServer Shell 已就绪' }
    }

    // 默认 SSH shell 处理
    const conn = sshConnections.get(id)
    if (!conn) {
      return { status: 'error', message: 'Not connected to the server' }
    }

    const termType = terminalType || 'vt100'
    const delayMs = 300
    const fallbackExecs = ['bash', 'sh']

    const isConnected = () => conn && conn['_sock'] && !conn['_sock'].destroyed

    const handleStream = (stream, method: 'shell' | 'exec') => {
      shellStreams.set(id, stream)

      stream.on('data', (data) => {
        const markedCmd = markedCommands.get(id)
        if (markedCmd !== undefined) {
          markedCmd.output += data.toString()
          markedCmd.lastActivity = Date.now()
          if (markedCmd.idleTimer) {
            clearTimeout(markedCmd.idleTimer)
          }
          markedCmd.idleTimer = setTimeout(() => {
            if (markedCmd && !markedCmd.completed) {
              markedCmd.completed = true
              _event.sender.send(`ssh:shell:data:${id}`, {
                data: markedCmd.output,
                marker: markedCmd.marker
              })
              markedCommands.delete(id)
            }
          }, 10)
        } else {
          _event.sender.send(`ssh:shell:data:${id}`, {
            data: data.toString(),
            marker: ''
          })
        }
      })

      stream.stderr?.on('data', (data) => {
        _event.sender.send(`ssh:shell:stderr:${id}`, data.toString())
      })

      stream.on('close', () => {
        console.log(`Shell stream closed for id=${id} (${method})`)
        _event.sender.send(`ssh:shell:close:${id}`)
        shellStreams.delete(id)
      })
    }

    const tryExecFallback = (execList: string[], resolve, reject) => {
      const [cmd, ...rest] = execList
      if (!cmd) {
        return reject(new Error('shell and exec run failed'))
      }

      conn.exec(cmd, { pty: true }, (execErr, execStream) => {
        if (execErr) {
          console.warn(`[${id}] exec(${cmd}) Failed: ${execErr.message}`)
          return tryExecFallback(rest, resolve, reject)
        }

        console.info(`[${id}] use exec(${cmd}) Successfully started the terminal`)
        handleStream(execStream, 'exec')
        resolve({ status: 'success', message: `The terminal has been started（exec:${cmd}）` })
      })
    }

    return new Promise((resolve, reject) => {
      if (!isConnected()) {
        return reject(new Error('Connection disconnected, unable to start terminal'))
      }

      setTimeout(() => {
        if (!isConnected()) {
          return reject(new Error('The connection has been disconnected after a delay'))
        }

        conn.shell({ term: termType }, (err, stream) => {
          if (err) {
            console.warn(`[${id}] shell() start error: ${err.message}`)
            return tryExecFallback(fallbackExecs, resolve, reject)
          }

          console.info(`[${id}] shell() Successfully started`)
          handleStream(stream, 'shell')
          resolve({ status: 'success', message: 'Shell has started' })
        })
      }, delayMs)
    })
  })

  // Resize handling
  ipcMain.handle('ssh:shell:resize', async (_event, { id, cols, rows }) => {
    // 检查是否为 JumpServer 连接
    if (jumpserverConnections.has(id)) {
      const stream = jumpserverShellStreams.get(id)
      if (!stream) {
        return { status: 'error', message: 'JumpServer Shell未找到' }
      }

      try {
        stream.setWindow(rows, cols, 0, 0)
        return { status: 'success', message: `JumpServer窗口大小已设置为 ${cols}x${rows}` }
      } catch (error: unknown) {
        return { status: 'error', message: error instanceof Error ? error.message : String(error) }
      }
    }

    // 默认 SSH 处理
    const stream = shellStreams.get(id)
    if (!stream) {
      return { status: 'error', message: 'Shell not found' }
    }

    try {
      // Set SSH shell window size
      stream.setWindow(rows, cols, 0, 0)
<<<<<<< HEAD
      return { status: 'success', message: `窗口大小已设置为 ${cols}x${rows}` }
    } catch (error: unknown) {
      return { status: 'error', message: error instanceof Error ? error.message : String(error) }
=======
      return { status: 'success', message: `Window size set to ${cols}x${rows}` }
    } catch (error) {
      return { status: 'error', message: error }
>>>>>>> 313a15e1
    }
  })

  ipcMain.on('ssh:shell:write', (_event, { id, data, marker, lineCommand }) => {
    // 检查是否为 JumpServer 连接
    if (jumpserverConnections.has(id)) {
      const stream = jumpserverShellStreams.get(id)
      if (stream) {
        // 使用 lineCommand 进行命令检测，如果没有则回退到 data.trim()
        const command = lineCommand || data.trim()

        if (['exit', 'logout', '\x04'].includes(command)) {
          jumpserverLastCommand.set(id, command)
        } else {
          jumpserverLastCommand.delete(id)
        }
        if (jumpserverMarkedCommands.has(id)) {
          jumpserverMarkedCommands.delete(id)
        }
        if (marker) {
          jumpserverMarkedCommands.set(id, {
            marker,
            output: '',
            completed: false,
            lastActivity: Date.now(),
            idleTimer: null
          })
        }
        stream.write(data)
      } else {
        console.warn('尝试写入不存在的JumpServer stream:', id)
      }
      return
    }

    // 默认 SSH 处理
    const stream = shellStreams.get(id)
    if (stream) {
      console.log(`ssh:shell:write (default) raw data: "${data}"`)
      // 使用 lineCommand 进行命令检测，如果没有则回退到 data.trim()
      const command = lineCommand || data.trim()
      console.log(`ssh:shell:write (default) command for detection: "${command}"`)
      if (['exit', 'logout', '\x04'].includes(command)) {
        console.log(`ssh:shell:write (default) exit command detected: "${command}"`)
        const conn = sshConnections.get(id)
        if (conn) {
          conn.end()
        }
        return
      }
      if (markedCommands.has(id)) {
        markedCommands.delete(id)
      }
      if (marker) {
        markedCommands.set(id, {
          marker,
          output: '',
          completed: false,
          lastActivity: Date.now(),
          idleTimer: null
        })
      }
      stream.write(data)
    } else {
      console.warn('Attempting to write to non-existent stream:', id)
    }
  })

  ipcMain.handle('ssh:conn:exec', async (_event, { id, cmd }) => {
    const conn = sshConnections.get(id)
    if (!conn) {
      return {
        success: false,
        error: `No SSH connection for id=${id}`,
        stdout: '',
        stderr: '',
        exitCode: undefined,
        exitSignal: undefined
      }
    }

    return new Promise((resolve) => {
      conn.exec(cmd, (err, stream) => {
        if (err) {
          return resolve({
            success: false,
            error: err.message,
            stdout: '',
            stderr: '',
            exitCode: undefined,
            exitSignal: undefined
          })
        }

        let stdout = ''
        let stderr = ''
        let exitCode = undefined
        let exitSignal = undefined

        stream.on('data', (chunk) => {
          stdout += chunk.toString()
        })

        stream.stderr.on('data', (chunk) => {
          stderr += chunk.toString()
        })

        stream.on('exit', (code, signal) => {
          exitCode = code ?? undefined
          exitSignal = signal ?? undefined
        })

        stream.on('close', (code, signal) => {
          const finalCode = exitCode !== undefined ? exitCode : code
          const finalSignal = exitSignal !== undefined ? exitSignal : signal

          resolve({
            success: true,
            stdout,
            stderr,
            exitCode: finalCode ?? undefined,
            exitSignal: finalSignal ?? undefined
          })
        })

        // Handle stream errors
        stream.on('error', (streamErr) => {
          resolve({
            success: false,
            error: streamErr.message,
            stdout,
            stderr,
            exitCode: undefined,
            exitSignal: undefined
          })
        })
      })
    })
  })

  ipcMain.handle('ssh:sftp:list', async (_e, { path, id }) => {
    if (!sftpConnections.has(id)) {
      return Promise.reject(new Error(`no sftp conn for ${id}`))
    }
    const sftp = sftpConnections.get(id)
    return new Promise<unknown[]>((resolve) => {
      sftp!.readdir(path, (err, list) => {
        if (err) {
          const errorCode = (err as { code?: number }).code
          switch (errorCode) {
            case 2: // SSH_FX_NO_SUCH_FILE
              return resolve([`cannot open directory '${path}': No such file or directory`])
            case 3: // SSH_FX_PERMISSION_DENIED
              return resolve([`cannot open directory '${path}': Permission denied`])
            case 4: // SSH_FX_FAILURE
              return resolve([`cannot open directory '${path}': Operation failed`])
            case 5: // SSH_FX_BAD_MESSAGE
              return resolve([`cannot open directory '${path}': Bad message format`])
            case 6: // SSH_FX_NO_CONNECTION
              return resolve([`cannot open directory '${path}': No connection`])
            case 7: // SSH_FX_CONNECTION_LOST
              return resolve([`cannot open directory '${path}': Connection lost`])
            case 8: // SSH_FX_OP_UNSUPPORTED
              return resolve([`cannot open directory '${path}': Operation not supported`])
            default:
<<<<<<< HEAD
              // 未知错误码
              const message = (err as Error).message || `Unknown error (code: ${errorCode})`
=======
              // Unknown error code
              const message = err.message || `Unknown error (code: ${errorCode})`
>>>>>>> 313a15e1
              return resolve([`cannot open directory '${path}': ${message}`])
          }
        }
        const files = list.map((item) => {
          const name = item.filename
          const attrs = item.attrs
          const prefix = path === '/' ? '/' : path + '/'
          return {
            name: name,
            path: prefix + name,
            isDir: attrs.isDirectory(),
            isLink: attrs.isSymbolicLink(),
            mode: '0' + (attrs.mode & 0o777).toString(8),
            modTime: new Date(attrs.mtime * 1000).toISOString().replace('T', ' ').slice(0, 19),
            size: attrs.size
          }
        })
        resolve(files)
      })
    })
  })

  ipcMain.handle('ssh:disconnect', async (_event, { id }) => {
    // 检查是否为 JumpServer 连接
    if (jumpserverConnections.has(id)) {
      const stream = jumpserverShellStreams.get(id)
      if (stream) {
        stream.end()
        jumpserverShellStreams.delete(id)
      }

      const conn = jumpserverConnections.get(id)
      if (conn) {
        conn.end()
        jumpserverConnections.delete(id)
        jumpserverConnectionStatus.delete(id)
        return { status: 'success', message: 'JumpServer 连接已断开' }
      }

      return { status: 'warning', message: '没有活动的 JumpServer 连接' }
    }

    // 默认 SSH 处理
    const stream = shellStreams.get(id)
    if (stream) {
      stream.end()
      shellStreams.delete(id)
    }
    const conn = sshConnections.get(id)
    if (conn) {
      conn.end()
      sshConnections.delete(id)
      sftpConnections.delete(id)
      return { status: 'success', message: 'Disconnected' }
    }
    return { status: 'warning', message: 'No active connection' }
  })

  ipcMain.handle('ssh:recordTerminalState', async (_event, params) => {
    const { id, state } = params

    const connection = sshConnections.get(id)
    if (connection) {
      connection.terminalState = state
    }
    return { success: true }
  })

  ipcMain.handle('ssh:recordCommand', async (_event, params) => {
    const { id, command, timestamp } = params

    // Record command
    const connection = sshConnections.get(id)
    if (connection) {
      if (!connection.commandHistory) {
        connection.commandHistory = []
      }
      connection.commandHistory.push({ command, timestamp })
    }
    return { success: true }
  })
}<|MERGE_RESOLUTION|>--- conflicted
+++ resolved
@@ -325,11 +325,7 @@
 }
 
 export const registerSSHHandlers = () => {
-<<<<<<< HEAD
-  // 统一连接入口 - 根据 sshType 路由到不同连接方式
-=======
   // Handle connection
->>>>>>> 313a15e1
   ipcMain.handle('ssh:connect', async (_event, connectionInfo) => {
     const { sshType } = connectionInfo
 
@@ -569,15 +565,9 @@
     try {
       // Set SSH shell window size
       stream.setWindow(rows, cols, 0, 0)
-<<<<<<< HEAD
-      return { status: 'success', message: `窗口大小已设置为 ${cols}x${rows}` }
+      return { status: 'success', message: `Window size set to  ${cols}x${rows}` }
     } catch (error: unknown) {
       return { status: 'error', message: error instanceof Error ? error.message : String(error) }
-=======
-      return { status: 'success', message: `Window size set to ${cols}x${rows}` }
-    } catch (error) {
-      return { status: 'error', message: error }
->>>>>>> 313a15e1
     }
   })
 
@@ -743,13 +733,8 @@
             case 8: // SSH_FX_OP_UNSUPPORTED
               return resolve([`cannot open directory '${path}': Operation not supported`])
             default:
-<<<<<<< HEAD
-              // 未知错误码
+              // Unknown error code
               const message = (err as Error).message || `Unknown error (code: ${errorCode})`
-=======
-              // Unknown error code
-              const message = err.message || `Unknown error (code: ${errorCode})`
->>>>>>> 313a15e1
               return resolve([`cannot open directory '${path}': ${message}`])
           }
         }
