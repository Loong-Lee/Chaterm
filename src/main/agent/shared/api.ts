--- conflicted
+++ resolved
@@ -25,14 +25,11 @@
   openAiHeaders?: Record<string, string> // Custom headers for OpenAI requests
   liteLlmModelInfo?: LiteLLMModelInfo
   deepSeekApiKey?: string
-<<<<<<< HEAD
+  needProxy?: boolean
+  proxyConfig?: ProxyConfig
   defaultBaseUrl?: string
   defaultModelId?: string
   defaultApiKey?: string
-=======
-  needProxy?: boolean
-  proxyConfig?: ProxyConfig
->>>>>>> 36bd92c8
 }
 
 export type ApiConfiguration = ApiHandlerOptions & {
