import { BrownEventEmitter } from './event'
import { remoteSshConnect, remoteSshExecStream, remoteSshDisconnect } from '../../../ssh/agentHandle'
import { handleJumpServerConnection, jumpserverShellStreams, jumpserverMarkedCommands } from './jumpserverHandle'

export interface RemoteTerminalProcessEvents extends Record<string, any[]> {
  line: [line: string]
  continue: []
  completed: []
  error: [error: Error]
  no_shell_integration: []
}

export interface ConnectionInfo {
  id?: string
  host?: string
  port?: number
  username?: string
  /**
   * Password for authentication. If both password and privateKey are provided,
   * privateKey takes precedence over password.
   */
  password?: string
  /**
   * Private key for authentication. Takes precedence over password if both are provided.
   */
  privateKey?: string
  passphrase?: string
  asset_ip?: string
  targetIp?: string
  sshType?: string
}

export interface RemoteTerminalInfo {
  id: number
  sessionId: string
  busy: boolean
  lastCommand: string
  connectionInfo: ConnectionInfo
  terminal: {
    show: () => void
  }
}

// Remote terminal process class, using custom event emitter
export class RemoteTerminalProcess extends BrownEventEmitter<RemoteTerminalProcessEvents> {
  private isListening: boolean = true
  private fullOutput: string = ''
  private lastRetrievedIndex: number = 0
  isHot: boolean = false

  constructor() {
    super()
  }

  async run(sessionId: string, command: string, cwd?: string, sshType?: string): Promise<void> {
    try {
      if (sshType === 'jumpserver') {
        await this.runJumpServerCommand(sessionId, command, cwd)
      } else if (sshType === 'ssh') {
        await this.runSshCommand(sessionId, command, cwd)
      }
    } catch (error) {
      this.emit('error', error instanceof Error ? error : new Error(String(error)))
      throw error
    }
  }

  private async runSshCommand(sessionId: string, command: string, cwd?: string): Promise<void> {
    const cleanCwd = cwd ? cwd.replace(/\x1B\[[^m]*m/g, '').replace(/\x1B\[[?][0-9]*[hl]/g, '') : undefined
    const commandToExecute = cleanCwd ? `cd ${cleanCwd} && ${command}` : command

    let lineBuffer = ''

    const execResult = await remoteSshExecStream(sessionId, commandToExecute, (chunk: string) => {
      this.fullOutput += chunk

      if (!this.isListening) return

      let data = lineBuffer + chunk
      const lines = data.split(/\r?\n/)
      lineBuffer = lines.pop() || ''

      for (const line of lines) {
        if (line.trim()) this.emit('line', line)
      }
      this.lastRetrievedIndex = this.fullOutput.length
    })

    if (lineBuffer && this.isListening) {
      this.emit('line', lineBuffer)
    }

    if (execResult && execResult.success) {
      this.emit('completed')
    } else {
      const error = new Error(execResult?.error || '远程命令执行失败')
      this.emit('error', error)
      throw error
    }
    // Trigger continue to resolve external promise
    this.emit('continue')
  }

  private async runJumpServerCommand(sessionId: string, command: string, cwd?: string): Promise<void> {
    const stream = jumpserverShellStreams.get(sessionId)
    if (!stream) {
      throw new Error('未找到 JumpServer 连接')
    }

    // Improved path cleaning: remove all ANSI sequences, terminal prompts and special characters
    let cleanCwd: string | undefined = undefined
    if (cwd) {
      cleanCwd = cwd
        // Remove ANSI escape sequences
        .replace(/\x1B\[[0-9;]*[JKmsu]/g, '')
        .replace(/\x1B\[[?][0-9]*[hl]/g, '')
        .replace(/\x1B\[K/g, '')
        .replace(/\x1B\[[0-9]+[ABCD]/g, '')
        // Remove terminal prompt patterns (like: [user@host dir]$ or user@host:dir$)
        .replace(/\[[^\]]*\]\$.*$/g, '')
        .replace(/[^@]*@[^:]*:[^$]*\$.*$/g, '')
        .replace(/.*\$.*$/g, '')
        // Remove carriage returns, line feeds and other control characters
        .replace(/[\r\n\x00-\x1F\x7F]/g, '')
        .trim()

      // Validate if path is valid (should be absolute path or relative path)
      if (cleanCwd && !cleanCwd.match(/^[\/~]|^[a-zA-Z0-9_\-\.\/]+$/)) {
        console.log(`[JumpServer ${sessionId}] 无效的工作目录路径，忽略: "${cleanCwd}"`)
        cleanCwd = undefined
      }

      if (cwd && cleanCwd) {
        console.log(`[JumpServer ${sessionId}] 原始路径: "${cwd}" -> 清理后: "${cleanCwd}"`)
      } else if (cwd && !cleanCwd) {
        console.log(`[JumpServer ${sessionId}] 路径清理失败，原始: "${cwd}"`)
      }
    }

    // For JumpServer, use different command construction method
    const commandToExecute = cleanCwd ? `cd "${cleanCwd}" && ${command}` : command

    // Create unique command marker with more distinctive format
    const timestamp = Date.now()
    const randomId = Math.random().toString(36).substring(2, 14)
    const startMarker = `===CHATERM_START_${timestamp}_${randomId}===`
    const endMarker = `===CHATERM_END_${timestamp}_${randomId}===`

<<<<<<< HEAD
    // 改进的命令包装：使用bash -l确保可靠性和更好的错误处理，-l参数启动登录shell以加载完整环境
    const wrappedCommand = `bash -l -c 'echo "${startMarker}"; ${commandToExecute}; EXIT_CODE=$?; echo "${endMarker}:$EXIT_CODE"'`
=======
    // Improved command wrapping: use bash for reliability and better error handling
    const wrappedCommand = `bash -c 'echo "${startMarker}"; ${commandToExecute}; EXIT_CODE=$?; echo "${endMarker}:$EXIT_CODE"'`
>>>>>>> 7333f974

    jumpserverMarkedCommands.set(sessionId, {
      marker: startMarker,
      output: '',
      completed: false,
      lastActivity: Date.now(),
      idleTimer: null
    })

    let lineBuffer = ''
    let commandStarted = false
    let commandCompleted = false
    let exitCode = 0
    let commandEchoFiltered = false

    // Helper function to get color name by index
    const getColorName = (index: number): string => {
      const colors = ['black', 'red', 'green', 'yellow', 'blue', 'magenta', 'cyan', 'white']
      return colors[index] || 'white'
    }

    // Convert ANSI escape sequences to HTML with color styles
    const processAnsiCodes = (text: string): string => {
      if (!text.includes('\u001b[') && !text.includes('\x1B[')) return text

      let result = text
        // First, normalize escape sequences to use \u001b format
        .replace(/\x1B/g, '\u001b')
        // Remove cursor movement and screen control sequences
        .replace(/\u001b\[[\d;]*[HfABCDEFGJKSTijklmnpqrsu]/g, '')
        .replace(/\u001b\[\?[0-9;]*[hl]/g, '')
        .replace(/\u001b\([AB01]/g, '')
        .replace(/\u001b[=>]/g, '')
        .replace(/\u001b[NO]/g, '')
        .replace(/\u001b\]0;[^\x07]*\x07/g, '')
        .replace(/\u001b\[K/g, '')
        .replace(/\u001b\[J/g, '')
        .replace(/\u001b\[2J/g, '')
        .replace(/\u001b\[H/g, '')
        .replace(/\x00/g, '')
        .replace(/\r/g, '')
        .replace(/\x07/g, '')
        .replace(/\x08/g, '')
        .replace(/\x0B/g, '')
        .replace(/\x0C/g, '')
        // Convert color and style codes to HTML spans
        .replace(/\u001b\[0m/g, '</span>') // Reset
        .replace(/\u001b\[1m/g, '<span class="ansi-bold">') // Bold
        .replace(/\u001b\[3m/g, '<span class="ansi-italic">') // Italic
        .replace(/\u001b\[4m/g, '<span class="ansi-underline">') // Underline
        // Foreground colors
        .replace(/\u001b\[30m/g, '<span class="ansi-black">') // Black
        .replace(/\u001b\[31m/g, '<span class="ansi-red">') // Red
        .replace(/\u001b\[32m/g, '<span class="ansi-green">') // Green
        .replace(/\u001b\[33m/g, '<span class="ansi-yellow">') // Yellow
        .replace(/\u001b\[34m/g, '<span class="ansi-blue">') // Blue
        .replace(/\u001b\[35m/g, '<span class="ansi-magenta">') // Magenta
        .replace(/\u001b\[36m/g, '<span class="ansi-cyan">') // Cyan
        .replace(/\u001b\[37m/g, '<span class="ansi-white">') // White
        // Bright foreground colors
        .replace(/\u001b\[90m/g, '<span class="ansi-bright-black">') // Bright Black
        .replace(/\u001b\[91m/g, '<span class="ansi-bright-red">') // Bright Red
        .replace(/\u001b\[92m/g, '<span class="ansi-bright-green">') // Bright Green
        .replace(/\u001b\[93m/g, '<span class="ansi-bright-yellow">') // Bright Yellow
        .replace(/\u001b\[94m/g, '<span class="ansi-bright-blue">') // Bright Blue
        .replace(/\u001b\[95m/g, '<span class="ansi-bright-magenta">') // Bright Magenta
        .replace(/\u001b\[96m/g, '<span class="ansi-bright-cyan">') // Bright Cyan
        .replace(/\u001b\[97m/g, '<span class="ansi-bright-white">') // Bright White
        // Background colors
        .replace(/\u001b\[40m/g, '<span class="ansi-bg-black">') // Black background
        .replace(/\u001b\[41m/g, '<span class="ansi-bg-red">') // Red background
        .replace(/\u001b\[42m/g, '<span class="ansi-bg-green">') // Green background
        .replace(/\u001b\[43m/g, '<span class="ansi-bg-yellow">') // Yellow background
        .replace(/\u001b\[44m/g, '<span class="ansi-bg-blue">') // Blue background
        .replace(/\u001b\[45m/g, '<span class="ansi-bg-magenta">') // Magenta background
        .replace(/\u001b\[46m/g, '<span class="ansi-bg-cyan">') // Cyan background
        .replace(/\u001b\[47m/g, '<span class="ansi-bg-white">') // White background
        // Bright background colors
        .replace(/\u001b\[100m/g, '<span class="ansi-bg-bright-black">') // Bright Black background
        .replace(/\u001b\[101m/g, '<span class="ansi-bg-bright-red">') // Bright Red background
        .replace(/\u001b\[102m/g, '<span class="ansi-bg-bright-green">') // Bright Green background
        .replace(/\u001b\[103m/g, '<span class="ansi-bg-bright-yellow">') // Bright Yellow background
        .replace(/\u001b\[104m/g, '<span class="ansi-bg-bright-blue">') // Bright Blue background
        .replace(/\u001b\[105m/g, '<span class="ansi-bg-bright-magenta">') // Bright Magenta background
        .replace(/\u001b\[106m/g, '<span class="ansi-bg-bright-cyan">') // Bright Cyan background
        .replace(/\u001b\[107m/g, '<span class="ansi-bg-bright-white">') // Bright White background

      // Handle complex sequences with multiple parameters (e.g., \u001b[1;31m for bold red)
      result = result.replace(/\u001b\[(\d+);(\d+)m/g, (match, p1, p2) => {
        let replacement = ''

        // Process first parameter
        if (p1 === '0') replacement += '</span><span>'
        else if (p1 === '1') replacement += '<span class="ansi-bold">'
        else if (p1 === '3') replacement += '<span class="ansi-italic">'
        else if (p1 === '4') replacement += '<span class="ansi-underline">'
        else if (p1 >= '30' && p1 <= '37') replacement += `<span class="ansi-${getColorName(parseInt(p1, 10) - 30)}">`
        else if (p1 >= '40' && p1 <= '47') replacement += `<span class="ansi-bg-${getColorName(parseInt(p1, 10) - 40)}">`
        else if (p1 >= '90' && p1 <= '97') replacement += `<span class="ansi-bright-${getColorName(parseInt(p1, 10) - 90)}">`
        else if (p1 >= '100' && p1 <= '107') replacement += `<span class="ansi-bg-bright-${getColorName(parseInt(p1, 10) - 100)}">`

        // Process second parameter
        if (p2 === '0') replacement += '</span><span>'
        else if (p2 === '1') replacement += '<span class="ansi-bold">'
        else if (p2 === '3') replacement += '<span class="ansi-italic">'
        else if (p2 === '4') replacement += '<span class="ansi-underline">'
        else if (p2 >= '30' && p2 <= '37') replacement += `<span class="ansi-${getColorName(parseInt(p2, 10) - 30)}">`
        else if (p2 >= '40' && p2 <= '47') replacement += `<span class="ansi-bg-${getColorName(parseInt(p2, 10) - 40)}">`
        else if (p2 >= '90' && p2 <= '97') replacement += `<span class="ansi-bright-${getColorName(parseInt(p2, 10) - 90)}">`
        else if (p2 >= '100' && p2 <= '107') replacement += `<span class="ansi-bg-bright-${getColorName(parseInt(p2, 10) - 100)}">`

        return replacement
      })

      // Clean up remaining unhandled escape sequences
      result = result.replace(/\u001b\[[0-9;]*[a-zA-Z]/g, '')
      result = result.replace(/\u001b\[\??\d+[hl]/g, '')
      result = result.replace(/\u001b\[K/g, '')

      // Balance HTML tags
      const openTags = (result.match(/<span/g) || []).length
      const closeTags = (result.match(/<\/span>/g) || []).length

      if (openTags > closeTags) {
        result += '</span>'.repeat(openTags - closeTags)
      }

      return result
    }

    // Detect if it's command echo
    const isCommandEcho = (line: string): boolean => {
      // Strip HTML tags and ANSI codes for echo detection
      const cleanLine = processAnsiCodes(line)
        .replace(/<[^>]*>/g, '')
        .trim()
      // Detect wrapped command echo
      if (
        cleanLine.includes('bash -c') ||
        cleanLine.includes(`echo "${startMarker}"`) ||
        cleanLine.includes(commandToExecute) ||
        cleanLine.includes(`echo "${endMarker}:$EXIT_CODE"`) ||
        cleanLine === wrappedCommand.trim()
      ) {
        return true
      }
      return false
    }

    const processLine = (line: string) => {
      const processedLine = processAnsiCodes(line)
      const cleanLine = processedLine.replace(/<[^>]*>/g, '').trim()

      // Detect and filter command echo
      if (!commandStarted && !commandEchoFiltered && isCommandEcho(line)) {
        console.log(`[JumpServer ${sessionId}] 过滤命令回显: ${cleanLine.substring(0, 50)}...`)
        return
      }

      // Detect command start marker
      if (cleanLine.includes(startMarker)) {
        commandStarted = true
        commandEchoFiltered = true
        console.log(`[JumpServer ${sessionId}] 检测到命令开始标记`)
        return
      }

      // Detect command end marker
      if (cleanLine.includes(endMarker)) {
        console.log(`[JumpServer ${sessionId}] 检测到命令结束标记: ${cleanLine}`)
        const match = cleanLine.match(new RegExp(`${endMarker.replace(/[.*+?^${}()|[\]\\]/g, '\\$&')}:(\\d+)`))
        if (match && match[1]) {
          exitCode = parseInt(match[1], 10)
          console.log(`[JumpServer ${sessionId}] 命令退出码: ${exitCode}`)
        }

        // Complete command immediately
        if (!commandCompleted) {
          commandCompleted = true
          console.log(`[JumpServer ${sessionId}] 命令执行完成，发送 completed 事件`)

          // Send remaining buffer content
          if (lineBuffer && this.isListening) {
            const cleanBufferLine = processAnsiCodes(lineBuffer)
              .replace(/<[^>]*>/g, '')
              .trim()
            if (cleanBufferLine && !cleanBufferLine.includes(endMarker)) {
              this.emit('line', processAnsiCodes(lineBuffer))
            }
          }

          this.emit('completed')
          stream.removeListener('data', dataHandler)
          jumpserverMarkedCommands.delete(sessionId)
        }
        this.emit('continue')
        return
      }

      // Only send output lines after command start marker and before completion
      if (commandStarted && !commandCompleted) {
        if (cleanLine && !cleanLine.includes(startMarker) && !cleanLine.includes(endMarker)) {
          this.emit('line', processedLine)
        }
      }
    }

    const dataHandler = (data: Buffer) => {
      if (commandCompleted) return

      const chunk = data.toString()
      this.fullOutput += chunk

      if (!this.isListening) return

      // Process data including buffer content
      let dataStr = lineBuffer + chunk
      const lines = dataStr.split(/\r?\n/)
      lineBuffer = lines.pop() || ''

      // Process complete lines
      for (const line of lines) {
        processLine(line)
      }

      // Check if buffer contains end marker (handle same-line case)
      if (lineBuffer.includes(endMarker)) {
        console.log(`[JumpServer ${sessionId}] 在缓冲区中检测到结束标记: ${lineBuffer}`)
        processLine(lineBuffer)
        lineBuffer = ''
      }

      // Check if buffer contains start marker (handle same-line case)
      if (!commandStarted && lineBuffer.includes(startMarker)) {
        console.log(`[JumpServer ${sessionId}] 在缓冲区中检测到开始标记: ${lineBuffer}`)
        processLine(lineBuffer)
        lineBuffer = ''
      }
    }

    stream.on('data', dataHandler)

    // Clear possible residual output before sending command
    console.log(`[JumpServer ${sessionId}] 发送包装命令: ${wrappedCommand}`)
    stream.write(`${wrappedCommand}\r`)

    // Keep timeout mechanism as backup
    setTimeout(() => {
      if (!commandCompleted) {
        console.log(`[JumpServer ${sessionId}] 命令执行超时，强制完成`)
        commandCompleted = true
        stream.removeListener('data', dataHandler)
        jumpserverMarkedCommands.delete(sessionId)
        this.emit('error', new Error('JumpServer 命令执行超时'))
      }
    }, 30000)
  }
}

// Remote terminal process result Promise type
export type RemoteTerminalProcessResultPromise = RemoteTerminalProcess & Promise<void>

// Merge process and Promise
export function mergeRemotePromise(process: RemoteTerminalProcess, promise: Promise<void>): RemoteTerminalProcessResultPromise {
  const merged = process as RemoteTerminalProcessResultPromise

  // Copy Promise methods
  merged.then = promise.then.bind(promise)
  merged.catch = promise.catch.bind(promise)
  merged.finally = promise.finally.bind(promise)

  return merged
}

// Remote terminal manager class
export class RemoteTerminalManager {
  private terminals: Map<number, RemoteTerminalInfo> = new Map()
  private processes: Map<number, RemoteTerminalProcess> = new Map()
  private nextTerminalId = 1
  private connectionInfo: ConnectionInfo | null = null

  constructor() {
    // Set default connection information
  }

  // Set SSH connection information
  setConnectionInfo(info: ConnectionInfo): void {
    this.connectionInfo = info
  }

  // Create new remote terminal
  async createTerminal(): Promise<RemoteTerminalInfo> {
    if (!this.connectionInfo) {
      throw new Error('Connection information not set, please call setConnectionInfo() first')
    }
    // SSH connection logic
    const existingTerminal = Array.from(this.terminals.values()).find(
      (terminal) =>
        terminal.connectionInfo.host === this.connectionInfo?.host &&
        terminal.connectionInfo.port === this.connectionInfo?.port &&
        terminal.connectionInfo.username === this.connectionInfo?.username
    )

    if (existingTerminal) {
      return existingTerminal
    }

    try {
      let connectResult: { id?: string; status?: string; message?: string; error?: string } | undefined
      // Choose connection method based on sshType
      if (this.connectionInfo.sshType === 'jumpserver') {
        // Use JumpServer connection
        const jumpServerConnectionInfo = {
          id: `jumpserver_${Date.now()}_${Math.random().toString(36).substring(2, 14)}`,
          host: this.connectionInfo.asset_ip!,
          port: this.connectionInfo.port,
          username: this.connectionInfo.username!,
          password: this.connectionInfo.password,
          privateKey: this.connectionInfo.privateKey,
          passphrase: this.connectionInfo.passphrase,
          targetIp: this.connectionInfo.host!
        }

        connectResult = await handleJumpServerConnection(jumpServerConnectionInfo)
        if (!connectResult || connectResult.status !== 'connected') {
          throw new Error('JumpServer 连接失败: ' + (connectResult?.message || '未知错误'))
        }

        // Set ID for JumpServer connection
        connectResult.id = jumpServerConnectionInfo.id
      } else {
        // Use standard SSH connection
        connectResult = await remoteSshConnect(this.connectionInfo)
        if (!connectResult || !connectResult.id) {
          throw new Error('SSH 连接失败: ' + (connectResult?.error || '未知错误'))
        }
      }

      const terminalInfo: RemoteTerminalInfo = {
        id: this.nextTerminalId++,
        sessionId: connectResult.id,
        busy: false,
        lastCommand: '',
        connectionInfo: this.connectionInfo,
        terminal: {
          show: () => {} // The show method of the remote terminal is a no-op
        }
      }

      this.terminals.set(terminalInfo.id, terminalInfo)
      console.log('SSH connection established successfully, terminal created')
      return terminalInfo
    } catch (error) {
      throw new Error('Failed to create remote terminal: ' + (error instanceof Error ? error.message : String(error)))
    }
  }

  // Run remote command
  runCommand(terminalInfo: RemoteTerminalInfo, command: string, cwd?: string): RemoteTerminalProcessResultPromise {
    terminalInfo.busy = true
    terminalInfo.lastCommand = command
    const process = new RemoteTerminalProcess()
    this.processes.set(terminalInfo.id, process)
    process.once('error', (error) => {
      terminalInfo.busy = false
      console.error(`Remote terminal ${terminalInfo.id} error:`, error)
    })
    const promise = new Promise<void>((resolve, reject) => {
      process.once('continue', () => {
        resolve()
      })
      process.once('error', (error) => {
        reject(error)
      })
      process.run(terminalInfo.sessionId, command, cwd, terminalInfo.connectionInfo.sshType).catch(reject)
    })
    const result = mergeRemotePromise(process, promise)
    return result
  }

  // Check if process is in hot state
  isProcessHot(terminalId: number): boolean {
    const process = this.processes.get(terminalId)
    return process ? process.isHot : false
  }

  // Get terminal information
  getTerminals(busy: boolean): { id: number; lastCommand: string }[] {
    return Array.from(this.terminals.values())
      .filter((t) => t.busy === busy)
      .map((t) => ({ id: t.id, lastCommand: t.lastCommand }))
  }

  // Check if connected
  isConnected(): boolean {
    return this.terminals.size > 0
  }

  // Get connection status
  getConnectionStatus(): { connected: boolean; terminalCount: number; busyCount: number } {
    const terminals = Array.from(this.terminals.values())
    return {
      connected: terminals.length > 0,
      terminalCount: terminals.length,
      busyCount: terminals.filter((t) => t.busy).length
    }
  }

  // Clean up all connections
  async disposeAll(): Promise<void> {
    const disconnectPromises: Promise<void>[] = []
    for (const terminalInfo of this.terminals.values()) {
      disconnectPromises.push(this.disconnectTerminal(terminalInfo.id))
    }
    await Promise.all(disconnectPromises)
    this.terminals.clear()
    this.processes.clear()
    console.log('所有远程终端已关闭。')
  }

  // Disconnect specified terminal connection
  async disconnectTerminal(terminalId: number): Promise<void> {
    const terminalInfo = this.terminals.get(terminalId)
    if (terminalInfo) {
      this.processes.delete(terminalId)
      this.terminals.delete(terminalId)
      try {
        if (terminalInfo.connectionInfo.sshType === 'jumpserver') {
          const { jumpserverConnections, jumpserverShellStreams } = await import('./jumpserverHandle')

          const stream = jumpserverShellStreams.get(terminalInfo.sessionId)
          if (stream) {
            stream.end()
            jumpserverShellStreams.delete(terminalInfo.sessionId)
          }

          const conn = jumpserverConnections.get(terminalInfo.sessionId)
          if (conn) {
            conn.end()
            jumpserverConnections.delete(terminalInfo.sessionId)
          }

          console.log(`JumpServer 终端 ${terminalId} (Session: ${terminalInfo.sessionId}) 已断开.`)
        } else {
          await remoteSshDisconnect(terminalInfo.sessionId)
          console.log(`SSH terminal ${terminalId} (Session: ${terminalInfo.sessionId}) disconnected.`)
        }
      } catch (error) {
        console.error(`Error disconnecting terminal ${terminalId}:`, error)
      }
    }
  }
}<|MERGE_RESOLUTION|>--- conflicted
+++ resolved
@@ -146,13 +146,8 @@
     const startMarker = `===CHATERM_START_${timestamp}_${randomId}===`
     const endMarker = `===CHATERM_END_${timestamp}_${randomId}===`
 
-<<<<<<< HEAD
-    // 改进的命令包装：使用bash -l确保可靠性和更好的错误处理，-l参数启动登录shell以加载完整环境
+    // Improved command wrapping: use bash for reliability and better error handling
     const wrappedCommand = `bash -l -c 'echo "${startMarker}"; ${commandToExecute}; EXIT_CODE=$?; echo "${endMarker}:$EXIT_CODE"'`
-=======
-    // Improved command wrapping: use bash for reliability and better error handling
-    const wrappedCommand = `bash -c 'echo "${startMarker}"; ${commandToExecute}; EXIT_CODE=$?; echo "${endMarker}:$EXIT_CODE"'`
->>>>>>> 7333f974
 
     jumpserverMarkedCommands.set(sessionId, {
       marker: startMarker,
