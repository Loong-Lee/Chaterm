import { Anthropic } from '@anthropic-ai/sdk'
import axios from 'axios'
import type { AxiosRequestConfig } from 'axios'

import fs from 'fs/promises'
import { setTimeout as setTimeoutPromise } from 'node:timers/promises'
import pWaitFor from 'p-wait-for'
import * as path from 'path'
import * as vscode from 'vscode'
import { handleGrpcRequest } from './grpc-handler'
import { buildApiHandler } from '@api/index'
import { cleanupLegacyCheckpoints } from '@integrations/checkpoints/CheckpointMigration'
import { downloadTask } from '@integrations/misc/export-markdown'
// import { fetchOpenGraphData } from '@integrations/misc/link-preview'
import WorkspaceTracker from '@integrations/workspace/WorkspaceTracker'
import { searchWorkspaceFiles } from '@services/search/file-search'
import { ExtensionMessage, ExtensionState, Invoke, Platform } from '@shared/ExtensionMessage'
import { HistoryItem } from '@shared/HistoryItem'
import { WebviewMessage } from '@shared/WebviewMessage'
import { fileExistsAtPath } from '@utils/fs'
import { getWorkspacePath } from '@utils/path'
import { getTotalTasksSize } from '@utils/storage'
import type { Host } from '@shared/WebviewMessage'
import {
  ensureTaskExists,
  getSavedApiConversationHistory,
  deleteChatermHistoryByTaskId,
  getTaskMetadata,
  saveTaskMetadata
} from '../storage/disk'
import {
  getAllExtensionState,
  getGlobalState,
  getSecret,
  resetExtensionState,
  storeSecret,
  updateApiConfiguration,
  updateGlobalState
  // updateWorkspaceState
} from '../storage/state'
import { Task } from '../task'

/*
https://github.com/microsoft/vscode-webview-ui-toolkit-samples/blob/main/default/weather-webview/src/providers/WeatherViewProvider.ts

https://github.com/KumarVariable/vscode-extension-sidebar-html/blob/master/src/customSidebarViewProvider.ts
*/

export class Controller {
  private postMessage: (message: ExtensionMessage) => Promise<boolean> | undefined

  private disposables: vscode.Disposable[] = []
  task?: Task
  workspaceTracker: WorkspaceTracker

  constructor(
    readonly context: vscode.ExtensionContext,
    private readonly outputChannel: vscode.OutputChannel,
    postMessage: (message: ExtensionMessage) => Promise<boolean> | undefined
  ) {
    console.log('Controller instantiated')
    this.outputChannel.appendLine('ClineProvider instantiated')
    this.postMessage = postMessage

    this.workspaceTracker = new WorkspaceTracker((msg) => this.postMessageToWebview(msg))

    // Clean up legacy checkpoints
    cleanupLegacyCheckpoints(this.context.globalStorageUri.fsPath, this.outputChannel).catch(
      (error) => {
        console.error('Failed to cleanup legacy checkpoints:', error)
      }
    )
  }

  /*
	VSCode extensions use the disposable pattern to clean up resources when the sidebar/editor tab is closed by the user or system. This applies to event listening, commands, interacting with the UI, etc.
	- https://vscode-docs.readthedocs.io/en/stable/extensions/patterns-and-principles/
	- https://github.com/microsoft/vscode-extension-samples/blob/main/webview-sample/src/extension.ts
	*/
  async dispose() {
    this.outputChannel.appendLine('Disposing ClineProvider...')

    // 释放终端资源
    if (this.task) {
      const terminalManager = this.task.getTerminalManager()

      if (terminalManager) {
        terminalManager.disposeAll()
      }
    }

    await this.clearTask()
    this.outputChannel.appendLine('Cleared task')
    while (this.disposables.length) {
      const x = this.disposables.pop()
      if (x) {
        x.dispose()
      }
    }
    this.workspaceTracker.dispose()
    this.outputChannel.appendLine('Disposed all disposables')
  }

  // Auth methods
  async handleSignOut() {
    try {
      await storeSecret('clineApiKey', undefined)
      await updateGlobalState('userInfo', undefined)
      await updateGlobalState('apiProvider', 'openrouter')
      await this.postStateToWebview()
      vscode.window.showInformationMessage('Successfully logged out of Cline')
    } catch (error) {
      vscode.window.showErrorMessage('Logout failed')
    }
  }

  async setUserInfo(info?: {
    displayName: string | null
    email: string | null
    photoURL: string | null
  }) {
    await updateGlobalState('userInfo', info)
  }

  async initTask(
    task?: string,
    historyItem?: HistoryItem,
<<<<<<< HEAD
    hosts?: Host[],
    terminalOutput?: string
=======
    terminalUuid?: string,
    terminalOutput?: string,
    cwd?: string
>>>>>>> 6341a563
  ) {
    console.log('initTask', task, historyItem)
    await this.clearTask() // ensures that an existing task doesn't exist before starting a new one, although this shouldn't be possible since user must clear task before starting a new one
    const { apiConfiguration, customInstructions, autoApprovalSettings, chatSettings } =
      await getAllExtensionState()

    if (autoApprovalSettings) {
      const updatedAutoApprovalSettings = {
        ...autoApprovalSettings,
        version: (autoApprovalSettings.version ?? 1) + 1
      }
      await updateGlobalState('autoApprovalSettings', updatedAutoApprovalSettings)
    }
    this.task = new Task(
      this.context,
      this.workspaceTracker,
      (historyItem) => this.updateTaskHistory(historyItem),
      () => this.postStateToWebview(),
      (message) => this.postMessageToWebview(message),
      (taskId) => this.reinitExistingTaskFromId(taskId),
      () => this.cancelTask(),
      apiConfiguration,
      autoApprovalSettings,
      chatSettings,
      30,
      customInstructions,
      task,
      historyItem,
<<<<<<< HEAD
      hosts,
      terminalOutput
=======
      terminalUuid,
      terminalOutput,
      cwd
>>>>>>> 6341a563
    )
  }

  async reinitExistingTaskFromId(taskId: string) {
    const history = await this.getTaskWithId(taskId)
    if (history) {
      await this.initTask(undefined, history.historyItem)
    }
  }

  // Send any JSON serializable data to the react app
  async postMessageToWebview(message: ExtensionMessage) {
    // 这里发送消息到 webview
    const safeMessage = removeSensitiveKeys(message)
    await this.postMessage(safeMessage)
  }

  /**
   * Sets up an event listener to listen for messages passed from the webview context and
   * executes code based on the message that is received.
   *
   * @param webview A reference to the extension webview
   */
  async handleWebviewMessage(message: WebviewMessage) {
    switch (message.type) {
      case 'authStateChanged':
        // await this.setUserInfo(message.user || undefined)
        await this.setUserInfo(undefined)
        await this.postStateToWebview()
        break
      case 'showChatView': {
        this.postMessageToWebview({
          type: 'action',
          action: 'chatButtonClicked'
        })
        break
      }
      case 'newTask':
        // Code that should run in response to the hello message command
        //vscode.window.showInformationMessage(message.text!)

        // Send a message to our webview.
        // You can send any JSON serializable data.
        // Could also do this in extension .ts
        //this.postMessageToWebview({ type: "text", text: `Extension: ${Date.now()}` })
        // initializing new instance of Cline will make sure that any agentically running promises in old instance don't affect our new task. this essentially creates a fresh slate for the new task
<<<<<<< HEAD

        await this.initTask(message.text, undefined, message.hosts, message.terminalOutput)
        
=======
        await this.initTask(
          message.text,
          undefined,
          message.terminalUuid,
          message.terminalOutput,
          message.cwd
        )
>>>>>>> 6341a563
        if (this.task?.taskId && message.hosts) {
          await updateTaskHosts(this.task.taskId, message.hosts)
        }
        break
      case 'condense':
        this.task?.handleWebviewAskResponse('yesButtonClicked')
        break
      case 'apiConfiguration':
        if (message.apiConfiguration) {
          await updateApiConfiguration(message.apiConfiguration)
          if (this.task) {
            this.task.api = buildApiHandler(message.apiConfiguration)
          }
        }
        await this.postStateToWebview()
        break
      // case 'autoApprovalSettings':
      //   if (message.autoApprovalSettings) {
      //     const currentSettings = (await getAllExtensionState(this.context)).autoApprovalSettings
      //     const incomingVersion = message.autoApprovalSettings.version ?? 1
      //     const currentVersion = currentSettings?.version ?? 1
      //     if (incomingVersion > currentVersion) {
      //       await updateGlobalState(
      //         this.context,
      //         'autoApprovalSettings',
      //         message.autoApprovalSettings
      //       )
      //       if (this.task) {
      //         this.task.autoApprovalSettings = message.autoApprovalSettings
      //       }
      //       await this.postStateToWebview()
      //     }
      //   }
      //   break
      case 'optionsResponse':
        await this.postMessageToWebview({
          type: 'invoke',
          invoke: 'sendMessage',
          text: message.text
        })
        break
      case 'askResponse':
        console.log('askResponse', message)
        this.task?.handleWebviewAskResponse(message.askResponse!, message.text, message.cwd)
        break
      case 'showTaskWithId':
<<<<<<< HEAD
        this.showTaskWithId(message.text!, message.hosts || [])
=======
        this.showTaskWithId(message.text!, message.terminalUuid, message.cwd)
>>>>>>> 6341a563
        break
      case 'deleteTaskWithId':
        this.deleteTaskWithId(message.text!)
        break
      case 'requestTotalTasksSize': {
        this.refreshTotalTasksSize()
        break
      }
      case 'invoke': {
        if (message.text) {
          await this.postMessageToWebview({
            type: 'invoke',
            invoke: message.text as Invoke
          })
        }
        break
      }
      case 'updateSettings': {
        // api config
        if (message.apiConfiguration) {
          await updateApiConfiguration(message.apiConfiguration)
          if (this.task) {
            this.task.api = buildApiHandler(message.apiConfiguration)
          }
        }

        // custom instructions
        await this.updateCustomInstructions(message.customInstructionsSetting)

        // plan act setting
        // await updateGlobalState(
        //   'planActSeparateModelsSetting',
        //   message.planActSeparateModelsSetting
        // )

        // after settings are updated, post state to webview
        await this.postStateToWebview()

        await this.postMessageToWebview({ type: 'didUpdateSettings' })
        break
      }
      case 'clearAllTaskHistory': {
        await this.deleteAllTaskHistory()
        await this.postStateToWebview()
        this.refreshTotalTasksSize()
        this.postMessageToWebview({ type: 'relinquishControl' })
        break
      }
      case 'searchFiles': {
        const workspacePath = getWorkspacePath()

        if (!workspacePath) {
          // Handle case where workspace path is not available
          await this.postMessageToWebview({
            type: 'fileSearchResults',
            results: [],
            mentionsRequestId: message.mentionsRequestId,
            error: 'No workspace path available'
          })
          break
        }
        try {
          // Call file search service with query from message
          const results = await searchWorkspaceFiles(
            message.query || '',
            workspacePath,
            20 // Use default limit, as filtering is now done in the backend
          )

          // debug logging to be removed
          //console.log(`controller/index.ts: Search results: ${results.length}`)

          // Send results back to webview
          await this.postMessageToWebview({
            type: 'fileSearchResults',
            results,
            mentionsRequestId: message.mentionsRequestId
          })
        } catch (error) {
          const errorMessage = error instanceof Error ? error.message : String(error)

          // Send error response to webview
          await this.postMessageToWebview({
            type: 'fileSearchResults',
            results: [],
            error: errorMessage,
            mentionsRequestId: message.mentionsRequestId
          })
        }
        break
      }
      // case 'grpc_request': {
      //   if (message.grpc_request) {
      //     await handleGrpcRequest(this, message.grpc_request)
      //   }
      //   break
      // }
      // Add more switch case statements here as more webview message commands
      // are created within the webview context (i.e. inside media/main.js)
    }
  }

  async cancelTask() {
    if (this.task) {
      const { historyItem } = await this.getTaskWithId(this.task.taskId)
      try {
        await this.task.abortTask()
      } catch (error) {
        console.error('Failed to abort task', error)
      }
      await pWaitFor(
        () =>
          this.task === undefined ||
          this.task.isStreaming === false ||
          this.task.didFinishAbortingStream ||
          this.task.isWaitingForFirstChunk, // if only first chunk is processed, then there's no need to wait for graceful abort (closes edits, browser, etc)
        {
          timeout: 3_000
        }
      ).catch(() => {
        console.error('Failed to abort task')
      })
      if (this.task) {
        // 'abandoned' will prevent this cline instance from affecting future cline instance gui. this may happen if its hanging on a streaming request
        this.task.abandoned = true
      }
      await this.initTask(undefined, historyItem) // clears task again, so we need to abortTask manually above
      // await this.postStateToWebview() // new Cline instance will post state when it's ready. having this here sent an empty messages array to webview leading to virtuoso having to reload the entire list
    }
  }

  async updateCustomInstructions(instructions?: string) {
    // User may be clearing the field
    await updateGlobalState('customInstructions', instructions || undefined)
    if (this.task) {
      this.task.customInstructions = instructions || undefined
    }
  }

  async getOllamaModels(baseUrl?: string) {
    try {
      if (!baseUrl) {
        baseUrl = 'http://localhost:11434'
      }
      if (!URL.canParse(baseUrl)) {
        return []
      }
      const response = await axios.get(`${baseUrl}/api/tags`)
      const modelsArray = response.data?.models?.map((model: any) => model.name) || []
      const models = [...new Set<string>(modelsArray)]
      return models
    } catch (error) {
      return []
    }
  }

  // LM Studio

  async getLmStudioModels(baseUrl?: string) {
    try {
      if (!baseUrl) {
        baseUrl = 'http://localhost:1234'
      }
      if (!URL.canParse(baseUrl)) {
        return []
      }
      const response = await axios.get(`${baseUrl}/v1/models`)
      const modelsArray = response.data?.data?.map((model: any) => model.id) || []
      const models = [...new Set<string>(modelsArray)]
      return models
    } catch (error) {
      return []
    }
  }

  async getOpenAiModels(baseUrl?: string, apiKey?: string) {
    try {
      if (!baseUrl) {
        return []
      }

      if (!URL.canParse(baseUrl)) {
        return []
      }

      const config: AxiosRequestConfig = {}
      if (apiKey) {
        config['headers'] = { Authorization: `Bearer ${apiKey}` }
      }

      const response = await axios.get(`${baseUrl}/models`, config)
      const modelsArray = response.data?.data?.map((model: any) => model.id) || []
      const models = [...new Set<string>(modelsArray)]
      return models
    } catch (error) {
      return []
    }
  }

  getFileMentionFromPath(filePath: string) {
    const cwd = vscode.workspace.workspaceFolders?.map((folder) => folder.uri.fsPath).at(0)
    if (!cwd) {
      return '@/' + filePath
    }
    const relativePath = path.relative(cwd, filePath)
    return '@/' + relativePath
  }

  // 'Add to Cline' context menu in editor and code action
  async addSelectedCodeToChat(
    code: string,
    filePath: string,
    languageId: string,
    diagnostics?: vscode.Diagnostic[]
  ) {
    // Ensure the sidebar view is visible
    await vscode.commands.executeCommand('claude-dev.SidebarProvider.focus')
    await setTimeoutPromise(100)

    // Post message to webview with the selected code
    const fileMention = this.getFileMentionFromPath(filePath)

    let input = `${fileMention}\n\`\`\`\n${code}\n\`\`\``
    if (diagnostics) {
      const problemsString = this.convertDiagnosticsToProblemsString(diagnostics)
      input += `\nProblems:\n${problemsString}`
    }

    await this.postMessageToWebview({
      type: 'addToInput',
      text: input
    })

    console.log('addSelectedCodeToChat', code, filePath, languageId)
  }

  // 'Add to Cline' context menu in Terminal
  async addSelectedTerminalOutputToChat(output: string, terminalName: string) {
    // Ensure the sidebar view is visible
    await vscode.commands.executeCommand('claude-dev.SidebarProvider.focus')
    await setTimeoutPromise(100)

    // Post message to webview with the selected terminal output
    // await this.postMessageToWebview({
    //     type: "addSelectedTerminalOutput",
    //     output,
    //     terminalName
    // })

    await this.postMessageToWebview({
      type: 'addToInput',
      text: `Terminal output:\n\`\`\`\n${output}\n\`\`\``
    })

    console.log('addSelectedTerminalOutputToChat', output, terminalName)
  }

  // 'Fix with Cline' in code actions
  async fixWithCline(
    code: string,
    filePath: string,
    languageId: string,
    diagnostics: vscode.Diagnostic[]
  ) {
    // Ensure the sidebar view is visible
    await vscode.commands.executeCommand('claude-dev.SidebarProvider.focus')
    await setTimeoutPromise(100)

    const fileMention = this.getFileMentionFromPath(filePath)
    const problemsString = this.convertDiagnosticsToProblemsString(diagnostics)
    await this.initTask(
      `Fix the following code in ${fileMention}\n\`\`\`\n${code}\n\`\`\`\n\nProblems:\n${problemsString}`
    )

    console.log('fixWithCline', code, filePath, languageId, diagnostics, problemsString)
  }

  convertDiagnosticsToProblemsString(diagnostics: vscode.Diagnostic[]) {
    let problemsString = ''
    for (const diagnostic of diagnostics) {
      let label: string
      switch (diagnostic.severity) {
        case vscode.DiagnosticSeverity.Error:
          label = 'Error'
          break
        case vscode.DiagnosticSeverity.Warning:
          label = 'Warning'
          break
        case vscode.DiagnosticSeverity.Information:
          label = 'Information'
          break
        case vscode.DiagnosticSeverity.Hint:
          label = 'Hint'
          break
        default:
          label = 'Diagnostic'
      }
      const line = diagnostic.range.start.line + 1 // VSCode lines are 0-indexed
      const source = diagnostic.source ? `${diagnostic.source} ` : ''
      problemsString += `\n- [${source}${label}] Line ${line}: ${diagnostic.message}`
    }
    problemsString = problemsString.trim()
    return problemsString
  }

  // Task history

  async getTaskWithId(id: string): Promise<{
    historyItem: HistoryItem
    taskId: string
    apiConversationHistory: Anthropic.MessageParam[]
  }> {
    const history = ((await getGlobalState('taskHistory')) as HistoryItem[] | undefined) || []
    const historyItem = history.find((item) => item.id === id)
    if (historyItem) {
      const taskId = await ensureTaskExists(id)
      if (taskId) {
        const apiConversationHistory = await getSavedApiConversationHistory(taskId)

        return {
          historyItem,
          taskId,
          apiConversationHistory
        }
      }
    }
    // if we tried to get a task that doesn't exist, remove it from state
    // FIXME: this seems to happen sometimes when the json file doesn't save to disk for some reason
    await this.deleteTaskFromState(id)
    throw new Error('Task not found')
  }

<<<<<<< HEAD
  async showTaskWithId(id: string, hosts: Host[]) {
    if (id !== this.task?.taskId) {
      // non-current task
      const { historyItem } = await this.getTaskWithId(id)
      await this.initTask(undefined, historyItem, hosts) // clears existing task
=======
  async showTaskWithId(id: string, terminalUuid?: string, cwd?: string) {
    if (id !== this.task?.taskId) {
      // non-current task
      const { historyItem } = await this.getTaskWithId(id)
      await this.initTask(undefined, historyItem, terminalUuid, undefined, cwd) // clears existing task
>>>>>>> 6341a563
    }
    await this.postMessageToWebview({
      type: 'action',
      action: 'chatButtonClicked'
    })
  }

  async exportTaskWithId(id: string) {
    const { historyItem, apiConversationHistory } = await this.getTaskWithId(id)
    await downloadTask(historyItem.ts, apiConversationHistory)
  }

  async deleteAllTaskHistory() {
    await this.clearTask()
    await updateGlobalState('taskHistory', undefined)
    try {
      // Remove all contents of tasks directory
      const taskDirPath = path.join(this.context.globalStorageUri.fsPath, 'tasks')
      if (await fileExistsAtPath(taskDirPath)) {
        await fs.rm(taskDirPath, { recursive: true, force: true })
      }
      // Remove checkpoints directory contents
      const checkpointsDirPath = path.join(this.context.globalStorageUri.fsPath, 'checkpoints')
      if (await fileExistsAtPath(checkpointsDirPath)) {
        await fs.rm(checkpointsDirPath, { recursive: true, force: true })
      }
    } catch (error) {
      vscode.window.showErrorMessage(
        `Encountered error while deleting task history, there may be some files left behind. Error: ${error instanceof Error ? error.message : String(error)}`
      )
    }
    // await this.postStateToWebview()
  }

  async refreshTotalTasksSize() {
    getTotalTasksSize(this.context.globalStorageUri.fsPath)
      .then((newTotalSize) => {
        this.postMessageToWebview({
          type: 'totalTasksSize',
          totalTasksSize: newTotalSize
        })
      })
      .catch((error) => {
        console.error('Error calculating total tasks size:', error)
      })
  }

  async deleteTaskWithId(id: string) {
    console.info('deleteTaskWithId: ', id)
    await deleteChatermHistoryByTaskId(id)
    this.refreshTotalTasksSize()
  }

  async deleteTaskFromState(id: string) {
    // Remove the task from history
    const taskHistory = ((await getGlobalState('taskHistory')) as HistoryItem[] | undefined) || []
    const updatedTaskHistory = taskHistory.filter((task) => task.id !== id)
    await updateGlobalState('taskHistory', updatedTaskHistory)

    // Notify the webview that the task has been deleted
    await this.postStateToWebview()

    return updatedTaskHistory
  }

  async postStateToWebview() {
    const state = await this.getStateToPostToWebview()
    this.postMessageToWebview({ type: 'state', state })
  }

  async getStateToPostToWebview(): Promise<ExtensionState> {
    const {
      apiConfiguration,
      // lastShownAnnouncementId,
      customInstructions,
      // taskHistory,
      autoApprovalSettings,
      // browserSettings,
      chatSettings,
      userInfo,
      mcpMarketplaceEnabled
      // telemetrySetting,
      // planActSeparateModelsSetting,
    } = await getAllExtensionState()

    return {
      version: this.context.extension?.packageJSON?.version ?? '',
      apiConfiguration,
      customInstructions,
      uriScheme: vscode.env.uriScheme,
      // currentTaskItem: this.task?.taskId
      //   ? (taskHistory || []).find((item) => item.id === this.task?.taskId)
      //   : undefined,
      checkpointTrackerErrorMessage: this.task?.checkpointTrackerErrorMessage,
      chatermMessages: this.task?.chatermMessages || [],
      // taskHistory: (taskHistory || [])
      //   .filter((item) => item.ts && item.task)
      //   .sort((a, b) => b.ts - a.ts)
      //   .slice(0, 100), // for now we're only getting the latest 100 tasks, but a better solution here is to only pass in 3 for recent task history, and then get the full task history on demand when going to the task history view (maybe with pagination?)
      // shouldShowAnnouncement: lastShownAnnouncementId !== this.latestAnnouncementId,
      shouldShowAnnouncement: false,

      platform: process.platform as Platform,
      autoApprovalSettings,
      // browserSettings,
      chatSettings,
      userInfo,
      mcpMarketplaceEnabled,
      // telemetrySetting,
      // planActSeparateModelsSetting,
      vscMachineId: vscode.env.machineId,
      shellIntegrationTimeout: 30,
      isNewUser: true
    }
  }

  async clearTask() {
    this.task?.abortTask()
    this.task = undefined // removes reference to it, so once promises end it will be garbage collected
  }
  async updateTaskHistory(item: HistoryItem): Promise<HistoryItem[]> {
    const history = ((await getGlobalState('taskHistory')) as HistoryItem[]) || []
    const existingItemIndex = history.findIndex((h) => h.id === item.id)
    if (existingItemIndex !== -1) {
      history[existingItemIndex] = item
    } else {
      history.push(item)
    }
    await updateGlobalState('taskHistory', history)
    return history
  }

  async resetState() {
    vscode.window.showInformationMessage('Resetting state...')
    await resetExtensionState()
    if (this.task) {
      this.task.abortTask()
      this.task = undefined
    }
    vscode.window.showInformationMessage('State reset')
    await this.postStateToWebview()
    await this.postMessageToWebview({
      type: 'action',
      action: 'chatButtonClicked'
    })
  }
}

function removeSensitiveKeys(obj: any): any {
  if (Array.isArray(obj)) {
    return obj.map(removeSensitiveKeys)
  } else if (obj && typeof obj === 'object') {
    const newObj: any = {}
    for (const key of Object.keys(obj)) {
      if (
        key.toLowerCase().includes('accesskey') ||
        key.toLowerCase().includes('secretkey') ||
        key.toLowerCase().includes('endpoint') ||
        key.toLowerCase().includes('awsProfile')
      ) {
        newObj[key] = undefined // 或 '***'
      } else {
        newObj[key] = removeSensitiveKeys(obj[key])
      }
    }
    return newObj
  }
  return obj
}

<<<<<<< HEAD
async function updateTaskHosts(taskId: string, hosts: Host[]) {

=======
async function updateTaskHosts(taskId: string, hosts: { host: string; uuid: string }[]) {
>>>>>>> 6341a563
  const metadata = await getTaskMetadata(taskId)
  metadata.hosts = hosts || []

  await saveTaskMetadata(taskId, metadata)
}<|MERGE_RESOLUTION|>--- conflicted
+++ resolved
@@ -125,14 +125,9 @@
   async initTask(
     task?: string,
     historyItem?: HistoryItem,
-<<<<<<< HEAD
     hosts?: Host[],
-    terminalOutput?: string
-=======
-    terminalUuid?: string,
     terminalOutput?: string,
     cwd?: string
->>>>>>> 6341a563
   ) {
     console.log('initTask', task, historyItem)
     await this.clearTask() // ensures that an existing task doesn't exist before starting a new one, although this shouldn't be possible since user must clear task before starting a new one
@@ -161,14 +156,9 @@
       customInstructions,
       task,
       historyItem,
-<<<<<<< HEAD
       hosts,
-      terminalOutput
-=======
-      terminalUuid,
       terminalOutput,
       cwd
->>>>>>> 6341a563
     )
   }
 
@@ -215,19 +205,15 @@
         // Could also do this in extension .ts
         //this.postMessageToWebview({ type: "text", text: `Extension: ${Date.now()}` })
         // initializing new instance of Cline will make sure that any agentically running promises in old instance don't affect our new task. this essentially creates a fresh slate for the new task
-<<<<<<< HEAD
-
-        await this.initTask(message.text, undefined, message.hosts, message.terminalOutput)
+
         
-=======
         await this.initTask(
           message.text,
           undefined,
-          message.terminalUuid,
+          message.hosts,
           message.terminalOutput,
           message.cwd
         )
->>>>>>> 6341a563
         if (this.task?.taskId && message.hosts) {
           await updateTaskHosts(this.task.taskId, message.hosts)
         }
@@ -274,11 +260,7 @@
         this.task?.handleWebviewAskResponse(message.askResponse!, message.text, message.cwd)
         break
       case 'showTaskWithId':
-<<<<<<< HEAD
-        this.showTaskWithId(message.text!, message.hosts || [])
-=======
-        this.showTaskWithId(message.text!, message.terminalUuid, message.cwd)
->>>>>>> 6341a563
+        this.showTaskWithId(message.text!, message.hosts || [], message.cwd)
         break
       case 'deleteTaskWithId':
         this.deleteTaskWithId(message.text!)
@@ -611,19 +593,12 @@
     throw new Error('Task not found')
   }
 
-<<<<<<< HEAD
-  async showTaskWithId(id: string, hosts: Host[]) {
+
+  async showTaskWithId(id: string, hosts: Host[], cwd?: string) {
     if (id !== this.task?.taskId) {
       // non-current task
       const { historyItem } = await this.getTaskWithId(id)
-      await this.initTask(undefined, historyItem, hosts) // clears existing task
-=======
-  async showTaskWithId(id: string, terminalUuid?: string, cwd?: string) {
-    if (id !== this.task?.taskId) {
-      // non-current task
-      const { historyItem } = await this.getTaskWithId(id)
-      await this.initTask(undefined, historyItem, terminalUuid, undefined, cwd) // clears existing task
->>>>>>> 6341a563
+      await this.initTask(undefined, historyItem, hosts, undefined, cwd) // clears existing task
     }
     await this.postMessageToWebview({
       type: 'action',
@@ -794,12 +769,8 @@
   return obj
 }
 
-<<<<<<< HEAD
 async function updateTaskHosts(taskId: string, hosts: Host[]) {
 
-=======
-async function updateTaskHosts(taskId: string, hosts: { host: string; uuid: string }[]) {
->>>>>>> 6341a563
   const metadata = await getTaskMetadata(taskId)
   metadata.hosts = hosts || []
 
