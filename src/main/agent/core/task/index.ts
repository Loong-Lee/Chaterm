--- conflicted
+++ resolved
@@ -2016,34 +2016,17 @@
         if (isInteractive && chatSettings?.mode === 'agent') {
           await this.say('interactive_command_notification', `${this.messages.interactiveCommandNotification}`, false)
         }
-<<<<<<< HEAD
-
-        const shouldAutoApprove = (!requiresApprovalPerLLM && autoApproveSafe) || (requiresApprovalPerLLM && autoApproveSafe && autoApproveAll)
-        console.log(`[Command Execution] Should auto approve: ${shouldAutoApprove}`)
-        console.log(
-          `[Command Execution] Logic: (!${requiresApprovalPerLLM} && ${autoApproveSafe}) || (${requiresApprovalPerLLM} && ${autoApproveSafe} && ${autoApproveAll}) = ${shouldAutoApprove}`
-        )
-
-        if (shouldAutoApprove) {
-          console.log(`[Command Execution] AUTO-APPROVING command: ${command}`)
-=======
         // 如果已经通过安全确认，跳过自动批准逻辑
         if (
           !needsSecurityApproval &&
           ((!requiresApprovalPerLLM && autoApproveSafe) || (requiresApprovalPerLLM && autoApproveSafe && autoApproveAll))
         ) {
           // 自动批准模式下，无安全风险的命令直接执行
->>>>>>> 4ab31b3e
           this.removeLastPartialMessageIfExistsWithType('ask', 'command')
           await this.say('command', command, false)
           this.consecutiveAutoApprovedRequestsCount++
           didAutoApprove = true
-<<<<<<< HEAD
-        } else {
-          console.log(`[Command Execution] ASKING FOR APPROVAL for command: ${command}`)
-=======
         } else if (!needsSecurityApproval) {
->>>>>>> 4ab31b3e
           this.showNotificationIfNeeded(`Chaterm wants to execute a command: ${command}`)
           const didApprove = await this.askApproval(toolDescription, 'command', command)
           console.log(`[Command Execution] User approval result: ${didApprove}`)
@@ -2104,10 +2087,6 @@
     this.pushToolResult(toolDescription, await this.sayAndCreateMissingParamError('execute_command', paramName))
     return this.saveCheckpoint()
   }
-
-<<<<<<< HEAD
-  private getToolDescription(block: { name: string; params: Record<string, unknown> }): string {
-=======
   /**
    * 执行命令安全检查
    * @param command 要检查的命令
@@ -2153,9 +2132,7 @@
 
     return { needsSecurityApproval, securityMessage, shouldReturn: false }
   }
-
   private getToolDescription(block: any): string {
->>>>>>> 4ab31b3e
     switch (block.name) {
       case 'execute_command':
         return `[${block.name} for '${block.params.command}']`
