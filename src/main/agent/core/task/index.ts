--- conflicted
+++ resolved
@@ -154,13 +154,8 @@
     this.remoteTerminalManager = new RemoteTerminalManager()
     this.contextManager = new ContextManager()
     this.customInstructions = customInstructions
-<<<<<<< HEAD
     this.autoApprovalSettings = autoApprovalSettings
     // this.browserSettings = browserSettings
-=======
-    this.autoApprovalSettings = DEFAULT_AUTO_APPROVAL_SETTINGS // TODO:remove this
-    this.autoApprovalSettings.enabled = autoApprovalSettings.enabled
->>>>>>> 8f681413
     this.chatSettings = chatSettings
     this.hosts = hosts
     this.terminalOutput = terminalOutput
