--- conflicted
+++ resolved
@@ -41,7 +41,6 @@
           :wrapper-col="{ span: 24 }"
           autocomplete="off"
         >
-<<<<<<< HEAD
           <a-form-item>
             <a-button
               style="
@@ -66,103 +65,6 @@
               class="skip-link"
               @click="skipLogin"
               >{{ $t('login.skipLogin') }}</a
-=======
-          <a-tab-pane
-            key="account"
-            :tab="$t('login.loginByUser')"
-          >
-            <a-form
-              :model="accountForm"
-              name="account"
-              :label-col="{ span: 0 }"
-              :wrapper-col="{ span: 24 }"
-              autocomplete="off"
-              @finish="onAccountFinish"
-              @finish-failed="onFinishFailed"
-            >
-              <a-form-item
-                label=""
-                name="username"
-                :rules="[{ required: true, message: $t('login.pleaseInputUsername') }]"
-              >
-                <a-input
-                  v-model:value="accountForm.username"
-                  style="width: 300px"
-                  class="custom-borderless-input"
-                  :placeholder="$t('login.pleaseInputUsername')"
-                >
-                  <template #prefix>
-                    <user-outlined type="user" />
-                  </template>
-                  <template #suffix>
-                    <a-tooltip :title="$t('login.usernameTooltip')">
-                      <info-circle-outlined style="color: #fff" />
-                    </a-tooltip>
-                  </template>
-                </a-input>
-              </a-form-item>
-
-              <a-form-item
-                label=""
-                name="password"
-                :rules="[{ required: true, message: $t('login.pleaseInputPassword') }]"
-              >
-                <a-input-password
-                  v-model:value="accountForm.password"
-                  style="width: 300px"
-                  :placeholder="$t('login.pleaseInputPassword')"
-                >
-                  <template #prefix>
-                    <lock-outlined />
-                  </template>
-                  <template #suffix>
-                    <a-tooltip :title="$t('login.passwordTooltip')">
-                      <info-circle-outlined style="color: #e0ebff" />
-                    </a-tooltip>
-                  </template>
-                </a-input-password>
-              </a-form-item>
-              <a-form-item>
-                <a-button
-                  style="
-                    margin-top: 20px;
-                    margin-left: 50%;
-                    transform: translateX(-50%);
-                    border-radius: 6px;
-                    width: 200px;
-                    height: 36px;
-                    font-size: 16px;
-                    background-color: #2a82e4;
-                  "
-                  type="primary"
-                  html-type="submit"
-                >
-                  {{ $t('login.login') }}
-                </a-button>
-              </a-form-item>
-              <div class="skip-login">
-                {{ $t('login.skip') }}
-                <a
-                  class="skip-link"
-                  @click="skipLogin"
-                  >{{ $t('login.skipLogin') }}</a
-                >
-              </div>
-            </a-form>
-          </a-tab-pane>
-          <a-tab-pane
-            key="email"
-            :tab="$t('login.loginByEmail')"
-          >
-            <a-form
-              :model="emailForm"
-              name="email"
-              :label-col="{ span: 0 }"
-              :wrapper-col="{ span: 24 }"
-              autocomplete="off"
-              @finish="onEmailFinish"
-              @finish-failed="onFinishFailed"
->>>>>>> fc3727d4
             >
           </div>
         </a-form>
@@ -179,12 +81,9 @@
 import type { MenuProps } from 'ant-design-vue'
 import { setUserInfo } from '@/utils/permission'
 import { message } from 'ant-design-vue'
-<<<<<<< HEAD
-
-=======
 import { captureButtonClick, LoginFunnelEvents, LoginMethods, LoginFailureReasons } from '@/utils/telemetry'
 import { shortcutService } from '@/services/shortcutService'
->>>>>>> fc3727d4
+
 const platform = ref<string>('')
 import config from '@renderer/config'
 
@@ -257,200 +156,66 @@
   }
 }
 
-<<<<<<< HEAD
 const handleExternalLogin = async () => {
-=======
-interface AccountFormState {
-  username: string
-  password: string
-}
-
-interface EmailFormState {
-  email: string
-  code: string
-}
-
-const accountForm = reactive<AccountFormState>({
-  username: '',
-  password: ''
-})
-
-const emailForm = reactive<EmailFormState>({
-  email: '',
-  code: ''
-})
-
-// 公共的登录成功处理函数
-const handleLoginSuccess = async (userData: any, method: string) => {
->>>>>>> fc3727d4
   try {
     // 调用主进程方法打开外部登录页面
     const api = window.api as any
-<<<<<<< HEAD
     await api.openExternalLogin()
   } catch (err) {
     console.error('启动外部登录失败:', err)
     message.error('启动外部登录失败')
   }
 }
-
 onMounted(async () => {
   const api = window.api as any
   platform.value = await api.getPlatform()
 
+  await captureButtonClick(LoginFunnelEvents.ENTER_LOGIN_PAGE)
   // 监听外部登录成功事件
   const ipcRenderer = (window as any).electron?.ipcRenderer
-  ipcRenderer?.on('external-login-success', async (event, data) => {
+  ipcRenderer?.on('external-login-success', async (userData: any, method: string) => {
     console.log('external-login-success', '===================')
     try {
-      const { userInfo } = data
-
-      if (userInfo) {
-        // 保存token
-        localStorage.setItem('ctm-token', data?.token)
-
-        // 设置用户信息
-        setUserInfo(userInfo)
-=======
-    const dbResult = await api.initUserDatabase({ uid: userData.uid })
-    if (!dbResult.success) {
-      console.error('数据库初始化失败:', dbResult.error)
+      setUserInfo(userData)
+      localStorage.setItem('ctm-token', userData.token)
+
+      // 初始化用户数据库
+      const api = window.api as any
+      const dbResult = await api.initUserDatabase({ uid: userData.uid })
+      if (!dbResult.success) {
+        console.error('数据库初始化失败:', dbResult.error)
+        await captureButtonClick(LoginFunnelEvents.LOGIN_FAILED, {
+          method: method,
+          failure_reason: LoginFailureReasons.DATABASE_ERROR,
+          error_message: dbResult.error
+        })
+        return false
+      }
+
+      shortcutService.init()
+
+      await captureButtonClick(LoginFunnelEvents.LOGIN_SUCCESS, {
+        method: method
+      })
+      router.push('/')
+      return true
+    } catch (error) {
+      console.error('登录处理失败:', error)
+      message.error('登录处理失败')
       await captureButtonClick(LoginFunnelEvents.LOGIN_FAILED, {
         method: method,
-        failure_reason: LoginFailureReasons.DATABASE_ERROR,
-        error_message: dbResult.error
+        failure_reason: LoginFailureReasons.UNKNOWN_ERROR,
+        error_message: (error as any)?.message || 'Unknown error'
       })
       return false
     }
-
-    shortcutService.init()
-
-    await captureButtonClick(LoginFunnelEvents.LOGIN_SUCCESS, {
-      method: method
-    })
-    router.push('/')
-    return true
-  } catch (error) {
-    console.error('登录处理失败:', error)
-    message.error('登录处理失败')
-    await captureButtonClick(LoginFunnelEvents.LOGIN_FAILED, {
-      method: method,
-      failure_reason: LoginFailureReasons.UNKNOWN_ERROR,
-      error_message: (error as any)?.message || 'Unknown error'
-    })
-    return false
-  }
-}
-
-const onAccountFinish = async () => {
-  await captureButtonClick(LoginFunnelEvents.CLICK_LOGIN_BUTTON, {
-    method: LoginMethods.ACCOUNT
-  })
-  removeToken()
-  try {
-    const res = await userLogin({
-      username: accountForm.username,
-      password: accountForm.password
-    })
-
-    if (res.code == 200) {
-      await handleLoginSuccess(res.data, LoginMethods.ACCOUNT)
-    }
-  } catch (err: any) {
-    const errorMessage = err?.response?.data?.message || '网络异常'
-    message.error(errorMessage)
-
-    // 捕获登录失败事件
-    await captureButtonClick(LoginFunnelEvents.LOGIN_FAILED, {
-      method: LoginMethods.ACCOUNT,
-      failure_reason: err?.response?.status === 401 ? LoginFailureReasons.INVALID_CREDENTIALS : LoginFailureReasons.NETWORK_ERROR,
-      error_message: errorMessage
-    })
-  }
-}
-
-const onEmailFinish = async () => {
-  await captureButtonClick(LoginFunnelEvents.CLICK_LOGIN_BUTTON, {
-    method: LoginMethods.EMAIL
-  })
-
-  try {
-    const res = await emailLogin({
-      email: emailForm.email,
-      code: emailForm.code
-    })
-
-    if (res.code == 200) {
-      await handleLoginSuccess(res.data, LoginMethods.EMAIL)
-    }
-  } catch (err: any) {
-    const errorMessage = err?.response?.data?.message || '网络异常'
-    console.error('邮箱登录失败:', err)
-    message.error(errorMessage)
-
-    // 捕获登录失败事件
-    await captureButtonClick(LoginFunnelEvents.LOGIN_FAILED, {
-      method: LoginMethods.EMAIL,
-      failure_reason: err?.response?.status === 401 ? LoginFailureReasons.INVALID_CREDENTIALS : LoginFailureReasons.NETWORK_ERROR,
-      error_message: errorMessage
-    })
-  }
-}
->>>>>>> fc3727d4
-
-        // 初始化用户数据库
-        const api = window.api as any
-        const dbResult = await api.initUserDatabase({ uid: userInfo.uid })
-
-        if (!dbResult.success) {
-          console.error('数据库初始化失败:', dbResult.error)
-          message.error('数据库初始化失败')
-          return
-        }
-
-<<<<<<< HEAD
-        // 跳转到主页
-        router.push('/')
-        message.success('外部登录成功')
-=======
-  // 校验邮箱格式
-  const emailRegex = /^[a-zA-Z0-9._%+-]+@[a-zA-Z0-9.-]+\.[a-zA-Z]{2,}$/
-  if (!emailRegex.test(emailForm.email)) {
-    message.error('请输入有效的邮箱地址')
-    return
-  }
-  sendEmailCode({
-    email: emailForm.email
-  })
-    .then((res) => {
-      if (res.code == 200) {
-        message.success('验证码发送成功')
-        countdown.value = 300
-        // 捕获发送验证码成功事件
-        captureButtonClick(LoginFunnelEvents.SEND_VERIFICATION_CODE, {
-          method: LoginMethods.EMAIL
-        })
->>>>>>> fc3727d4
-      }
-    } catch (error) {
-      console.error('处理外部登录数据失败:', error)
-      message.error('登录处理失败')
-    }
   })
 })
 
-<<<<<<< HEAD
 onBeforeUnmount(() => {
   // 移除事件监听
   const ipcRenderer = (window as any).electron?.ipcRenderer
   ipcRenderer?.removeAllListeners('external-login-success')
-=======
-onMounted(async () => {
-  const api = window.api as any
-  platform.value = await api.getPlatform()
-
-  await captureButtonClick(LoginFunnelEvents.ENTER_LOGIN_PAGE)
->>>>>>> fc3727d4
 })
 </script>
 
