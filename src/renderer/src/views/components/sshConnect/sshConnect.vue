<template>
  <div
    ref="terminalContainer"
    class="terminal-container"
  >
    <div
      ref="terminalElement"
      class="terminal"
      v-contextmenu:contextmenu
    ></div>
    <SuggComp
      v-bind="{ ref: (el) => setRef(el, connectionId) }"
      :unique-key="connectionId"
      :suggestions="suggestions"
      :active-suggestion="activeSuggestion"
    />
    <v-contextmenu ref="contextmenu">
      <Context
        :isConnect="isConnected"
        @contextAct="contextAct"
        :termInstance="terminal as any"
        :copyText="copyText"
        :terminalId="connectionId"
      />
    </v-contextmenu>
  </div>

  <div
    v-for="editor in openEditors"
    v-show="editor?.visible"
    :key="editor?.filePath"
  >
    <EditorCode
      :editor="editor"
      @close-vim-editor="closeVimEditor"
      @handle-save="handleSave"
    />
  </div>

  <a-modal
    v-model:visible="showOtpDialog"
    title="二次验证"
    width="30%"
    :mask-closable="false"
    :keyboard="false"
  >
    <div>
      <p>{{ otpPrompt || '请输入验证码' }}</p>
      <a-input-password
        v-model:value="otpCode"
        placeholder="验证码"
        :visibility-toggle="false"
        @press-enter="submitOtpCode"
      />
      <span
        v-show="showOtpDialogErr"
        style="color: red"
        >验证码错误</span
      >
      <span
        v-show="showOtpDialogCheckErr"
        style="color: red"
        >请输入验证码</span
      >
    </div>
    <template #footer>
      <a-button
        key="submit"
        @click="cancelOtp"
        >取消</a-button
      >
      <a-button
        type="primary"
        @click="submitOtpCode"
        >确认
      </a-button>
    </template>
  </a-modal>
  <a-button
    :id="`${connectionId}Button`"
    class="select-button"
    style="display: none"
    >Chat to AI</a-button
  >
</template>

<script lang="ts" setup>
interface ApiType {
  queryCommand: (data: { command: string; ip: string }) => Promise<any>
  insertCommand: (data: { command: string; ip: string }) => Promise<any>
  getLocalAssetRoute: (data: { searchType: string; params?: any[] }) => Promise<any>
  updateLocalAssetLabel: (data: { uuid: string; label: string }) => Promise<any>
  updateLocalAsseFavorite: (data: { uuid: string; status: number }) => Promise<any>
}
declare global {
  interface Window {
    api: ApiType
  }
}
const copyText = ref('')
import Context from '../Term/contextComp.vue'
import SuggComp from '../Term/suggestion.vue'
import eventBus from '@/utils/eventBus'
import { useCurrentCwdStore } from '@/store/currentCwdStore'
<<<<<<< HEAD
import { markRaw, nextTick, onBeforeUnmount, onMounted, PropType, reactive, ref } from 'vue'
=======
import { markRaw, onBeforeUnmount, onMounted, onUnmounted, PropType, nextTick, reactive, ref } from 'vue'
>>>>>>> 8215f8c0
import { Terminal } from 'xterm'
import { FitAddon } from 'xterm-addon-fit'
import { WebLinksAddon } from 'xterm-addon-web-links'
import { IDisposable } from 'xterm'
import 'xterm/css/xterm.css'
import { defineEmits } from 'vue/dist/vue'
import type { editorData } from '@/views/components/Term/Editor/dragEditor.vue'
import { LanguageMap } from '@/views/components/Term/Editor/languageMap'
import EditorCode from '@/views/components//Term/Editor/dragEditor.vue'
import { message, Modal } from 'ant-design-vue'
import { aliasConfigStore } from '@/store/aliasConfigStore'
import { userConfigStore } from '../../../store/userConfigStore'
import { userConfigStore as serviceUserConfig } from '@/services/userConfigStoreService'
import { v4 as uuidv4 } from 'uuid'
import { userInfoStore } from '@/store/index'
import stripAnsi from 'strip-ansi'

const selectFlag = ref(false)
const configStore = userConfigStore()
interface CommandSuggestion {
  command: string
  source: 'base' | 'history'
}
const suggestions = ref<CommandSuggestion[]>([])
const activeSuggestion = ref(0) //高亮的补全项
const props = defineProps({
  connectData: {
    type: Object as PropType<sshConnectData>,
    default: () => ({})
  },
  serverInfo: {
    type: Object,
    default: () => {
      return {}
    }
  },
  activeTabId: { type: String, required: true },
  currentConnectionId: { type: String, required: true }
})
const queryCommandFlag = ref(false)
export interface sshConnectData {
  uuid: string
  ip: string
  port: number
  username: string
  password: string
  privateKey: string
  authType: string
  passphrase: string
}
const componentRefs = ref({})
// 设置动态引用的函数
const setRef = (el, key) => {
  if (el) {
    componentRefs.value[key] = el
  }
}
const isConnected = ref(false)
const terminal = ref<Terminal | null>(null)
const fitAddon = ref<FitAddon | null>(null)
const connectionId = ref('')
let removeOtpRequestListener = (): void => {}
let removeOtpTimeoutListener = (): void => {}
let removeOtpResultListener = (): void => {}
const connectionHasSudo = ref(false)
const connectionSftpAvailable = ref(false)
const cleanupListeners = ref<Array<() => void>>([])
const terminalElement = ref(null)
const terminalContainer = ref<HTMLDivElement | null>(null)
const cursorStartX = ref(0)
const api = window.api as any
const encoder = new TextEncoder()
let cusWrite: ((data: string, options?: { isUserCall?: boolean }) => void) | null = null
let resizeObserver: ResizeObserver | null = null
// const userConfig = ref({
//   aliasStatus: 2,
//   quickVimStatus: 2
// })

// const loadUserConfig = async () => {
//   try {
//     const config = await userConfigStore.getConfig()
//     if (config) {
//       userConfig.value = config
//     }
//   } catch (error) {
//     console.error('Failed to load user config:', error)
//   }
// }
// 编辑序列

const isEditorMode = ref(false)
const dataBuffer = ref<number[]>([])
const EDITOR_SEQUENCES = {
  // 进入编辑器模式的序列
  enter: [
    { pattern: [0x1b, 0x5b, 0x3f, 0x31, 0x30, 0x34, 0x39, 0x68], editor: 'vim' }, // \033[?1049h
    { pattern: [0x1b, 0x5b, 0x3f, 0x34, 0x37, 0x68], editor: 'vim' }, // \033[?47h
    { pattern: [0x1b, 0x5b, 0x3f, 0x31, 0x68, 0x1b, 0x3d], editor: 'nano' } // \033[?1h\033=
  ],
  // 退出编辑器模式的序列
  exit: [
    { pattern: [0x1b, 0x5b, 0x3f, 0x31, 0x30, 0x34, 0x39, 0x6c], editor: 'vim' }, // \033[?1049l
    { pattern: [0x1b, 0x5b, 0x3f, 0x34, 0x37, 0x6c], editor: 'vim' }, // \033[?47l
    { pattern: [0x1b, 0x5b, 0x3f, 0x31, 0x6c, 0x1b, 0x3e], editor: 'nano' } // \033[?1l\033>
  ]
}
const userInputFlag = ref(false)
const currentCwdStore = useCurrentCwdStore()
let termOndata: IDisposable | null = null
const pasteFlag = ref(false)
let dbConfigStash: {
  aliasStatus?: number
  autoCompleteStatus?: number
  scrollBack?: number
  highlightStatus?: number
  [key: string]: any
} = {}
let config
onMounted(async () => {
  config = await serviceUserConfig.getConfig()
  console.log(config, 'config')
  dbConfigStash = config
  queryCommandFlag.value = config.autoCompleteStatus == 1
  const termInstance = markRaw(
    new Terminal({
      scrollback: config.scrollBack,
      cursorBlink: true,
      cursorStyle: config.cursorStyle,
      fontSize: config.fontSize || 12,
      fontFamily: 'Menlo, Monaco, "Courier New", Courier, monospace',
      theme: {
        background: '#141414',
        foreground: '#f0f0f0'
      }
    })
  )
  terminal.value = termInstance
  termInstance?.onKey(handleKeyInput)
  termInstance?.onSelectionChange(function () {
    if (termInstance.hasSelection()) {
      copyText.value = termInstance.getSelection()
    }
  })
  if (terminalContainer.value) {
    terminalContainer.value.addEventListener('mouseup', (e) => {
      setTimeout(() => {
        if (termInstance.hasSelection()) {
          const text = termInstance.getSelection()
          const button = document.getElementById(`${connectionId.value}Button`) as HTMLElement

          // 定位按钮到鼠标抬起位置
          button.style.left = `${e.clientX + 10}px`
          button.style.top = `${e.clientY + 10}px`
          if (text.trim()) button.style.display = 'block'

          button.onclick = () => {
            eventBus.emit('openAiRight')
            nextTick(() => {
              eventBus.emit('chatToAi', text.trim())
            })
            termInstance.clearSelection()
          }
        }
      }, 10)
    })
    document.addEventListener('mouseup', hideSelectionButton)
  }

  fitAddon.value = new FitAddon()
  termInstance.loadAddon(fitAddon.value)
  if (terminalElement.value) {
    termInstance.open(terminalElement!.value)
  }
  fitAddon?.value.fit()

  termInstance.focus()

  termInstance.onResize((size) => {
    resizeSSH(size.cols, size.rows)
  })
  //onKey监听不到输入法，补充监听
  const textarea = termInstance?.element?.querySelector('.xterm-helper-textarea') as HTMLTextAreaElement | null
  if (textarea) {
    textarea.addEventListener('compositionend', (e) => {
      handleKeyInput({
        domEvent: {
          keyCode: encoder.encode(e.data),
          code: e.data,
          altKey: false,
          metaKey: false,
          ctrlKey: false,
          ...e
        },
        key: e.data
      })
    })
  }
  // removeOtpSuccessListener = window.api.onKeyboardInteractiveSuccess(handleOtpSuccess)
  removeOtpRequestListener = api.onKeyboardInteractiveRequest(handleOtpRequest)
  removeOtpTimeoutListener = api.onKeyboardInteractiveTimeout(handleOtpTimeout)
  removeOtpResultListener = api.onKeyboardInteractiveResult(handleOtpError)
  const core = (termInstance as any)._core
  const renderService = core._renderService
  const originalWrite = termInstance.write.bind(termInstance)
  // termInstance.write
  cusWrite = function (data: string, options?: { isUserCall?: boolean }): void {
    console.log(JSON.stringify(data), 'data')
    userInputFlag.value = options?.isUserCall ?? false
    const originalRequestRefresh = renderService.refreshRows.bind(renderService)
    const originalTriggerRedraw = renderService._renderDebouncer.refresh.bind(renderService._renderDebouncer)
    // 临时禁用渲染
    renderService.refreshRows = () => {}
    renderService._renderDebouncer.refresh = () => {}
    const core = (terminal as any).value._core
    const inputHandler = core._inputHandler
    // 确保 parse 方法仅绑定一次
    if (!inputHandler._isWrapped) {
      inputHandler._originalParse = inputHandler.parse
      inputHandler.parse = function (data: string) {
        inputHandler._originalParse.call(this, data)
        if (!userInputFlag.value && !isEditorMode.value) {
          if (JSON.stringify(data).endsWith(startStr.value)) {
            updateTerminalState(true)
          } else {
            updateTerminalState(false)
          }
        }

        // 走高亮的条件
        let highLightFlag: boolean = true
        // 条件1, 如果beforeCursor为空 content有内容 则代表enter键，不能走highlight
        if (!terminalState.value.beforeCursor.length && terminalState.value.content.length && enterPress.value) {
          highLightFlag = false
        }
        // 条件2, 进入编辑模式下，不走highlight
        if (isEditorMode.value) {
          highLightFlag = false
        }
        // 条件3, 高亮触发的写入，不走highlight
        if (userInputFlag.value) {
          highLightFlag = false
        }
        // 条件4, 服务器返回包含命令提示符，不走highlight，避免渲染异常
        // TODO: 条件5, 进入子交互模式 不开启高亮
        //TODO: 服务器返回  xxx\r\n,   \r\n{startStr.value}xxx 时特殊处理
        // if (data.indexOf(startStr.value) !== -1 && startStr.value != '') {
        //   highLightFlag = false
        // }
        if (
          stripAnsi(data)
            .replace(/[\x00-\x09\x0B\x0C\x0E-\x1F\x7F]/g, '')
            .endsWith(startStr.value) &&
          startStr.value != ''
        ) {
          highLightFlag = false
        }
        if (highLightFlag) {
          if (config.highlightStatus == 1) {
            setTimeout(() => {
              highlightSyntax(terminalState.value)
            }, 20)
          }
          if (!selectFlag.value) {
            queryCommand()
          }
        }
      }
      inputHandler._isWrapped = true
    }

    originalWrite(data)

    // 恢复渲染
    renderService.refreshRows = originalRequestRefresh
    renderService._renderDebouncer.refresh = originalTriggerRedraw
    renderService.refreshRows(0, core._bufferService.rows - 1)
  }

  termInstance.write = cusWrite as any
  // const boxId = `${props.currentConnectionId}-box`
  // const box = document.getElementById(boxId)

  // 使用 ResizeObserver 监听 box 元素的尺寸变化
  // if (box) {
  //   resizeObserver = new ResizeObserver(
  //     debounce(() => {
  //       handleResize()
  //     }, 50)
  //   )
  //   resizeObserver.observe(box)
  // }

  // 保留 window resize 监听作为备用
  window.addEventListener('resize', handleResize)
  connectSSH()

  const handleExecuteCommand = (command) => {
    if (props.activeTabId !== props.currentConnectionId) return
    autoExecuteCode(command)
    termInstance.focus()
  }

  eventBus.on('executeTerminalCommand', handleExecuteCommand)

  // 将清理逻辑移到 onBeforeUnmount
  cleanupListeners.value.push(() => {
    eventBus.off('executeTerminalCommand', handleExecuteCommand)
  })
})
const getCmdList = async (terminalId) => {
  const data = await api.sshConnExec({
    cmd: `ls /usr/bin/ /usr/local/bin/ /usr/sbin/ /usr/local/sbin/ /bin/ | sort | uniq`,
    id: terminalId
  })
  if (data.stdout == '' || data.stderr !== '') {
    commands.value = ['cd', 'ls']
  } else {
    commands.value = data.stdout.split('\n').filter(Boolean)
  }
}
onBeforeUnmount(() => {
  window.removeEventListener('resize', handleResize)

  // 清理 ResizeObserver
  if (resizeObserver) {
    resizeObserver.disconnect()
    resizeObserver = null
  }

  // 清理IPC监听器和事件总线监听器
  cleanupListeners.value.forEach((cleanup) => cleanup())
  cleanupListeners.value = [] // 清空数组

  if (typeof removeOtpRequestListener === 'function') removeOtpRequestListener()
  if (typeof removeOtpTimeoutListener === 'function') removeOtpTimeoutListener()
  if (typeof removeOtpResultListener === 'function') removeOtpResultListener()
  if (isConnected.value) {
    disconnectSSH()
  }
  // eventBus.off('executeTerminalCommand') // 此行已通过 cleanupListeners 处理
})
const getFileExt = (filePath: string) => {
  const idx = filePath.lastIndexOf('.')
  if (idx === -1) return '' // 没有扩展名
  return filePath.slice(idx).toLowerCase()
}
const parseVimLine = (str) => {
  // 过滤ANSI 转义序列
  let cleanedStr = stripAnsi(str)
  cleanedStr = cleanedStr.replace(/[\x00-\x09\x0B\x0C\x0E-\x1F\x7F]/g, '')
  cleanedStr = cleanedStr.trim()
  const lines = cleanedStr.split(/\r?\n/) // 同时处理 \n 和 \r\n 换行符
  if (lines.length > 0) {
    // 处理文件名里无意义符号
    const fileName = lines[1].replace(/[\x00-\x1F\x7F]/g, '').trimEnd()
    const contentType = getFileExt(fileName) ? getFileExt(fileName) : '.python'
    if (cleanedStr.indexOf('No such file or directory') !== -1) {
      return {
        checkStatus: lines[0].trim().endsWith('#Chaterm:vim'),
        lastLine: '\r\n' + lines[lines.length - 1],
        filePath: fileName,
        contentType: LanguageMap[contentType]
      }
    } else {
      return {
        checkStatus: lines[0].trim().endsWith('#Chaterm:vim'),
        lastLine: '\r\n' + lines[lines.length - 1],
        filePath: fileName,
        contentType: LanguageMap[contentType]
      }
    }
  }

  return {
    checkStatus: false,
    lastLine: '',
    content: '',
    filePath: '',
    contentType: '',
    action: ''
  }
}

const openEditors = reactive<editorData[]>([])
const closeVimEditor = (data) => {
  const { filePath } = data
  const editor = openEditors.find((editor) => editor?.filePath === filePath)
  if (editor?.fileChange) {
    if (!editor?.saved) {
      Modal.confirm({
        content: `您想将更改保存到 ${editor?.filePath} 吗？`,
        okText: '确定',
        cancelText: '取消',
        onOk() {
          handleSave({ filePath: editor?.filePath, needClose: true })
        },
        onCancel() {
          const index = openEditors.indexOf(editor)
          if (index !== -1) {
            openEditors.splice(index, 1)
          }
        }
      })
    }
  } else {
    const index = editor ? openEditors.indexOf(editor) : -1
    if (index !== -1) {
      openEditors.splice(index, 1)
    }
  }
}

const handleSave = async (data) => {
  const { filePath, needClose } = data
  let errMsg = ''
  const editor = openEditors.find((editor) => editor?.filePath === filePath)
  if (editor?.fileChange) {
    const newContent = editor.vimText.replace(/\r\n/g, '\n')
    let cmd = `cat <<'EOFChaterm:save' > ${filePath}\n${newContent}\nEOFChaterm:save\n`
    if (connectionHasSudo.value) {
      cmd = `cat <<'EOFChaterm:save' | sudo tee  ${filePath} > /dev/null \n${newContent}\nEOFChaterm:save\n`
    }
    const { stderr } = await api.sshConnExec({
      cmd: cmd,
      id: connectionId.value
    })
    errMsg = stderr
  }
  if (errMsg !== '') {
    message.error(`保存失败: ${errMsg}`)
  } else {
    message.success('保存成功')
    // 关闭
    if (editor) {
      if (needClose) {
        const index = openEditors.indexOf(editor)
        if (index !== -1) {
          openEditors.splice(index, 1)
        }
      } else {
        editor.loading = false
        editor.saved = true
        editor.fileChange = false
      }
    }
  }
}

const createEditor = async (filePath, contentType) => {
  const { stdout, stderr } = await api.sshConnExec({
    cmd: `cat ${filePath}`,
    id: connectionId.value
  })
  let action = 'editor'
  if (stderr.indexOf('No such file or directory') !== -1) {
    action = 'create'
  }
  if (stderr.indexOf('Permission denied') !== -1) {
    message.error('Permission denied')
  } else {
    const existingEditor = openEditors.find((editor) => editor.filePath === filePath)
    if (!existingEditor) {
      // const rect = terminalElement.value.getBoundingClientRect()
      openEditors.push({
        filePath: filePath,
        visible: true,
        vimText: stdout,
        originVimText: stdout,
        action: action,
        vimEditorX: Math.round(window.innerWidth * 0.5) - Math.round(window.innerWidth * 0.7 * 0.5),
        vimEditorY: Math.round(window.innerHeight * 0.5) - Math.round(window.innerHeight * 0.7 * 0.5),
        contentType: contentType,
        vimEditorHeight: Math.round(window.innerHeight * 0.7),
        vimEditorWidth: Math.round(window.innerWidth * 0.7),
        loading: false,
        fileChange: false,
        saved: false,
        key: filePath
      } as editorData)
    } else {
      existingEditor.visible = true
      existingEditor.vimText = stdout
    }
  }
}

// 防抖
const debounce = (func, wait) => {
  let timeout
  return function executedFunction(...args) {
    const later = () => {
      clearTimeout(timeout)
      func(...args)
    }
    clearTimeout(timeout)
    timeout = setTimeout(later, wait)
  }
}
const autoWriteCode = (command) => {
  terminal.value?.write(command.replace(/([^\r])\n/g, '$1\r\n'))
}
const autoExecuteCode = (command) => {
  sendData(command)
}
const handleResize = debounce(() => {
  if (fitAddon.value && terminal.value) {
    fitAddon.value.fit()
    const { cols, rows } = terminal.value
    // 发送新尺寸到服务器
    resizeSSH(cols, rows)
  }
}, 100)

const emit = defineEmits(['connectSSH', 'disconnectSSH', 'closeTabInTerm', 'createNewTerm'])

const connectSSH = async () => {
  // 连接
  try {
    // 获取私钥或密码
    const assetInfo = await api.connectAssetInfo({ uuid: props.connectData.uuid })
    const password = ref('')
    const privateKey = ref('')
    const passphrase = ref('')
    if (assetInfo) {
      password.value = assetInfo.auth_type === 'password' ? assetInfo.password : ''
      privateKey.value = assetInfo.auth_type === 'keyBased' ? assetInfo.privateKey : ''
      passphrase.value = assetInfo.auth_type === 'keyBased' ? assetInfo.passphrase : ''
    } else {
      password.value = props.connectData.authType === 'password' ? props.connectData.password : ''
      privateKey.value = props.connectData.authType === 'privateKey' ? props.connectData.privateKey : ''
      passphrase.value = props.connectData.passphrase || ''
    }

    // terminal.value?.writeln(`尝试连接 ${props.connectData.ip}:${props.connectData.port}...`)
    const email = userInfoStore().userInfo.email
    connectionId.value = `${props.connectData.username}@${props.connectData.ip}:local:${uuidv4()}`
    const result = await api.connect({
      id: connectionId.value,
      host: props.connectData.ip,
      port: props.connectData.port,
      username: props.connectData.username,
      password: password.value,
      privateKey: privateKey.value,
      passphrase: passphrase.value
    })
    const connectReadyData = await api.connectReadyData(connectionId.value)
    connectionHasSudo.value = connectReadyData?.hasSudo
    if (result.status === 'connected') {
      // terminal.value?.writeln(`已成功连接到 ${props.connectData.ip}`)
      let welcome = '\x1b[38;2;22;119;255m' + name + ', 欢迎您使用智能堡垒机Chaterm \x1b[m\r\n'
      if (configStore.getUserConfig.language == 'en-US') {
        welcome = '\x1b[38;2;22;119;255m' + email.split('@')[0] + ', Welcome to use Chaterm \x1b[m\r\n'
      }
      terminal.value?.writeln(welcome)
      terminal.value?.writeln(`Connecting to ${props.connectData.ip}`)
      // 启动shell会话
      await startShell()

      // 设置输入处理
      setupTerminalInput()
      getCmdList(connectionId.value)
      handleResize()
    } else {
      terminal.value?.writeln(
        JSON.stringify({
          cmd: `错误: ${result.message}`,
          isUserCall: true
        })
      )
    }
  } catch (error: any) {
    terminal.value?.writeln(
      JSON.stringify({
        cmd: `连接失败: ${error.message || '未知错误'}`,
        isUserCall: true
      })
    )
  }
  // emit('connectSSH', { isConnected: isConnected })
}

const startShell = async () => {
  try {
    // 请求启动shell会话
    const result = await api.shell({ id: connectionId.value })
    if (result.status === 'success') {
      isConnected.value = true
      const removeDataListener = api.onShellData(connectionId.value, (response: MarkedResponse) => {
        // 验证编辑模式
        detectEditorMode(response)
        handleServerOutput(response)
      })
      const removeErrorListener = api.onShellError(connectionId.value, (data) => {
        cusWrite?.(data)
      })
      const removeCloseListener = api.onShellClose(connectionId.value, () => {
        terminal.value?.writeln(
          JSON.stringify({
            cmd: '\r\n远程主机关闭了连接。',
            isUserCall: true
          })
        )
        isConnected.value = false
      })
      cleanupListeners.value = [removeDataListener, removeErrorListener, removeCloseListener]
    } else {
      terminal.value?.writeln(
        JSON.stringify({
          cmd: `启动Shell失败: ${result.message}`,
          isUserCall: true
        })
      )
    }
  } catch (error: any) {
    terminal.value?.writeln(
      JSON.stringify({
        cmd: `Shell错误: ${error.message || '未知错误'}`,
        isUserCall: true
      })
    )
  }
  emit('connectSSH', { isConnected: isConnected })
}

// 发送尺寸变化
const resizeSSH = async (cols, rows) => {
  try {
    const result = await api.resizeShell(connectionId.value, cols, rows)
    if (result.status === 'error') {
      console.error('Resize failed:', result.message)
    } else {
      console.log('terminal resized:', result.message)
    }
  } catch (error) {
    console.error('Failed to resize terminal:', error)
  }
}

// OTP相关状态
const showOtpDialog = ref(false)
const showOtpDialogErr = ref(false)
const showOtpDialogCheckErr = ref(false)
const otpPrompt = ref('')
const otpCode = ref('')
const currentOtpId = ref(null)
const otpTimeRemaining = ref(0)
const otpAttempts = ref(0)
const OTP_TIMEOUT = 300000 // 5分钟超时
const MAX_OTP_ATTEMPTS = 5 // 最大OTP尝试次数
let otpTimerInterval: NodeJS.Timeout | null = null

const startOtpTimer = (durationMs = OTP_TIMEOUT) => {
  // 默认5分钟
  // 清除现有计时器
  if (otpTimerInterval) {
    clearInterval(otpTimerInterval)
  }

  const endTime = Date.now() + durationMs

  // 每秒更新剩余时间
  otpTimeRemaining.value = durationMs
  otpTimerInterval = setInterval(() => {
    const remaining = endTime - Date.now()
    if (remaining <= 0) {
      if (otpTimerInterval !== null) {
        clearInterval(otpTimerInterval)
      }
      otpTimeRemaining.value = 0
      showOtpDialog.value = false
      cancelOtp()
    } else {
      otpTimeRemaining.value = remaining
    }
  }, 1000)
}
// 处理OTP请求
const handleOtpRequest = (data) => {
  currentOtpId.value = data.id
  otpPrompt.value = data.prompts.join('\n')
  showOtpDialog.value = true
  startOtpTimer()
}
const handleOtpError = (data) => {
  if (data.id === currentOtpId.value) {
    if (data.status == 'success') {
      closeOtp()
    } else {
      showOtpDialogErr.value = true
      otpAttempts.value += 1
      otpCode.value = ''
      if (otpAttempts.value >= MAX_OTP_ATTEMPTS) {
        showOtpDialog.value = false
        cancelOtp()
      }
    }
  }
}

const submitOtpCode = () => {
  showOtpDialogCheckErr.value = false
  showOtpDialogErr.value = false
  if (otpCode.value && currentOtpId.value) {
    api.submitKeyboardInteractiveResponse(currentOtpId.value, otpCode.value)
  } else {
    showOtpDialogCheckErr.value = true
  }
}

// 取消KeyboardInteractive
const cancelOtp = () => {
  if (currentOtpId.value) {
    api.cancelKeyboardInteractive(currentOtpId.value)
    if (typeof removeOtpRequestListener === 'function') removeOtpRequestListener()
    if (typeof removeOtpTimeoutListener === 'function') removeOtpTimeoutListener()
    if (typeof removeOtpResultListener === 'function') removeOtpResultListener()
    resetOtpDialog()
  }
}
const closeOtp = () => {
  if (currentOtpId.value) {
    if (typeof removeOtpRequestListener === 'function') removeOtpRequestListener()
    if (typeof removeOtpTimeoutListener === 'function') removeOtpTimeoutListener()
    if (typeof removeOtpResultListener === 'function') removeOtpResultListener()
    resetOtpDialog()
  }
}

// 重置KeyboardInteractive对话框
const resetOtpDialog = () => {
  showOtpDialog.value = false
  showOtpDialogErr.value = false
  otpPrompt.value = ''
  otpCode.value = ''
  currentOtpId.value = null
}

const handleOtpTimeout = (data) => {
  if (data.id === currentOtpId.value && showOtpDialog.value) {
    resetOtpDialog()
  }
}

const terminalState = ref({
  content: '',
  cursorPosition: {
    row: 0,
    col: 0
  },
  beforeCursor: ''
})

const substrWidth = (str: string, startWidth: number, endWidth?: number): string => {
  let currentWidth = 0
  let startIndex = 0
  let endIndex = str.length
  // 开始
  // if (str.length < startWidth) {
  //   return ""
  // }

  // 开始
  for (let i = 0; i < str.length; i++) {
    const code = str.codePointAt(i) || 0
    const charWidth =
      (code >= 0x3000 && code <= 0x9fff) ||
      (code >= 0xac00 && code <= 0xd7af) ||
      (code >= 0xf900 && code <= 0xfaff) ||
      (code >= 0xff00 && code <= 0xffef) ||
      (code >= 0x20000 && code <= 0x2fa1f)
        ? 2
        : 1

    if (currentWidth < startWidth) {
      currentWidth += charWidth
      if (currentWidth > startWidth) {
        // 避免切割中文字符
        startIndex = i + 1
        break
      } else if (currentWidth === startWidth) {
        startIndex = i + 1
        break
      }
    } else {
      startIndex = i
      break
    }
    if (code > 0xffff) {
      i++
    }
  }
  if (endWidth === undefined) {
    return str.substring(startIndex)
  }

  // 结束
  currentWidth = 0
  for (let i = 0; i < str.length; i++) {
    const code = str.codePointAt(i) || 0
    const charWidth =
      (code >= 0x3000 && code <= 0x9fff) ||
      (code >= 0xac00 && code <= 0xd7af) ||
      (code >= 0xf900 && code <= 0xfaff) ||
      (code >= 0xff00 && code <= 0xffef) ||
      (code >= 0x20000 && code <= 0x2fa1f)
        ? 2
        : 1

    currentWidth += charWidth

    if (currentWidth > endWidth) {
      endIndex = i
      break
    }
    // 特殊符号跳过
    if (code > 0xffff) {
      i++
    }
  }
  console.log(startStr.value, 'substrWidthFNstartStr.value')
  if (startStr.value != '') {
    startStr.value = str.substring(0, startIndex)
  } else {
    beginStr.value = str.substring(0, startIndex)
  }

  return str.substring(startIndex, endIndex)
}

const setupTerminalStateTracking = () => {
  if (!terminal.value) return

  // terminal.value.onData(() => {
  //   // 短暂延迟确保渲染完成
  //   setTimeout(updateTerminalState, 10)
  // })

  // // 在输入和输出后更新状态
  // terminal.value.onData(() => {
  //   // 短暂延迟确保渲染完成
  //   setTimeout(updateTerminalState, 10)
  // })

  // // 监听终端渲染事件
  // terminal.value.onRender(() => {
  //   updateTerminalState()
  // })

  // // 监听光标移动
  // terminal.value.onCursorMove(() => {
  //   updateTerminalState()
  // })
}
// 更新终端状态
const updateTerminalState = (quickInit: boolean) => {
  if (!terminal.value) return
  try {
    const buffer = (terminal as any).value._core._bufferService.buffer
    const cursorX = buffer.x
    const cursorY = buffer.y

    // 当前行开始输入时的光标的位置
    if (cursorStartX.value === 0 || quickInit) {
      cursorStartX.value = cursorX
    } else {
      cursorStartX.value = Math.min(cursorStartX.value, cursorX)
    }
    const lineContent = buffer.lines.get(terminal.value?.buffer.active.baseY + buffer.y).translateToString(true)
    terminalState.value.content = substrWidth(lineContent, cursorStartX.value)
    terminalState.value.beforeCursor = substrWidth(lineContent, cursorStartX.value, cursorX)
    terminalState.value.cursorPosition = { col: cursorX, row: cursorY }

    api
      .recordTerminalState({
        id: connectionId.value,
        state: {
          cursorPosition: {
            row: terminalState.value.cursorPosition.row,
            col: terminalState.value.cursorPosition.col
          },
          beforeCursor: terminalState.value.beforeCursor,
          const: terminalState.value.content
        }
      })
      .catch((err) => {
        console.error('发送终端状态时出错:', err)
      })
  } catch (error) {
    console.error('更新终端状态时出错:', error)
  }
}
const setupTerminalInput = () => {
  if (!terminal.value) return

  termOndata = terminal.value.onData(async (data) => {
    // 快捷键
    // 发送数据到SSH会话
    // alias替换
    if (startStr.value == '') {
      startStr.value = beginStr.value
    }
    if (data === '\t') {
      // console.log(JSON.stringify(data), 'datttt')
      // sendData(data)
      const cmd = JSON.parse(JSON.stringify(terminalState.value.content))
      selectFlag.value = true
      // Tab键
      // if (suggestions.value.length) {
      //   selectSuggestion(suggestions.value[activeSuggestion.value])
      //   selectFlag.value = true
      // }
      suggestions.value = []
      activeSuggestion.value = 0
      setTimeout(() => {
        queryCommand(cmd)
      }, 100)
    }
    if (data === '\x03') {
      // Ctrl+C
      if (suggestions.value.length) {
        suggestions.value = []
        activeSuggestion.value = 0
        nextTick(() => {
          console.log('Ctrl+C: 推荐界面已清除')
        })
        return // 如果有推荐界面，只清除推荐界面，不发送Ctrl+C
      }
      sendData(data)
    } else if (data === '\x1b') {
      // ESC键 - 取消推荐界面
      if (suggestions.value.length) {
        suggestions.value = []
        activeSuggestion.value = 0
        nextTick(() => {
          console.log('ESC: 推荐界面已清除')
        })
        return // 如果有推荐界面，只清除推荐界面，不发送ESC
      } else {
        sendData(data)
      }
    } else if (data === '\x16') {
      // Ctrl+V
      navigator.clipboard
        .readText()
        .then((text) => {
          sendData(text)
        })
        .catch(() => {
          // 如果剪贴板访问失败，静默处理
        })
    } else if (data == '\r') {
      selectFlag.value = true
      const delData = String.fromCharCode(127)
      const command = terminalState.value.content
      const aliasStore = aliasConfigStore()
      // configStore.getUserConfig.quickVimStatus = 1
      const newCommand = aliasStore.getCommand(command) // 全局alias
      if (dbConfigStash.aliasStatus === 1 && newCommand !== null) {
        sendData(delData.repeat(command.length) + newCommand + '\r')
      } else if (config.quickVimStatus === 1) {
        connectionSftpAvailable.value = await api.checkSftpConnAvailable(connectionId.value)
        const vimMatch = command.match(/^\s*vim\s+(.+)$/i)
        if (vimMatch && connectionSftpAvailable.value) {
          if (vimMatch[1].startsWith('/')) {
            data = delData.repeat(command.length) + 'echo "' + vimMatch[1] + '"  #Chaterm:vim  \r'
          } else {
            data = delData.repeat(command.length) + 'echo "$(pwd)/' + vimMatch[1] + '"  #Chaterm:vim  \r'
          }
          sendMarkedData(data, 'Chaterm:vim')
        } else {
          sendData(data)
        }
      } else {
        sendData(data)
      }
      // detect cd command
      if (/\bcd\b/.test(command)) {
        setTimeout(() => {
          sendMarkedData('pwd\r', 'Chaterm:pwd')
        }, 100)
      }
    } else if (JSON.stringify(data) === '"\\u001b[A"') {
      if (suggestions.value.length) {
        data == '\u001b[A' && activeSuggestion.value > 0 ? (activeSuggestion.value -= 1) : ''
      } else {
        sendMarkedData(data, 'Chaterm:[A')
      }
    } else if (JSON.stringify(data) === '"\\u001b[B"') {
      if (suggestions.value.length) {
        data == '\u001b[B' && activeSuggestion.value < suggestions.value.length - 1 ? (activeSuggestion.value += 1) : ''
      } else {
        sendMarkedData(data, 'Chaterm:[B')
      }
    } else if (data == '\u001b[C') {
      if (suggestions.value.length) {
        selectSuggestion(suggestions.value[activeSuggestion.value])
        selectFlag.value = true
      } else {
        sendData(data)
      }
    } else {
      sendData(data)
    }

    if (!selectFlag.value) {
      queryCommand()
    }
  })
  setupTerminalStateTracking()
}

const sendData = (data) => {
  api.writeToShell({
    id: connectionId.value,
    data: data
  })
}
const sendMarkedData = (data, marker) => {
  api.writeToShell({
    id: connectionId.value,
    data: data,
    marker: marker
  })
}
export interface MarkedResponse {
  data: string // 服务器返回的原始数据
  marker?: string // 关联的命令标记（如果有）
}

const matchPattern = (data: number[], pattern: number[]): boolean => {
  if (data.length < pattern.length) return false

  // 在数据中滑动窗口查找模式
  for (let i = data.length - pattern.length; i >= Math.max(0, data.length - 500); i--) {
    let match = true
    for (let j = 0; j < pattern.length; j++) {
      if (data[i + j] !== pattern[j]) {
        match = false
        break
      }
    }
    if (match) return true
  }
  return false
}

// 判断是否进入编辑模式
const detectEditorMode = (response: MarkedResponse): void => {
  let bytes: number[] = []
  if (response.data) {
    if (typeof response.data === 'string') {
      // 如果是字符串，转换为字节数组
      const encoder = new TextEncoder()
      bytes = Array.from(encoder.encode(response.data))
    } else if (response.data && typeof response.data === 'object' && 'byteLength' in response.data) {
      // 如果是Uint8Array，直接转换
      bytes = Array.from(response.data as Uint8Array)
    } else if (Array.isArray(response.data)) {
      // 如果已经是数组
      bytes = response.data
    }
  }

  if (bytes.length === 0) return
  // 将字节添加到缓冲区
  dataBuffer.value.push(...bytes)

  // 限制缓冲区大小
  if (dataBuffer.value.length > 2000) {
    dataBuffer.value = dataBuffer.value.slice(-1000)
  }
  // 检测进入编辑器模式
  if (!isEditorMode.value) {
    for (const seq of EDITOR_SEQUENCES.enter) {
      if (matchPattern(dataBuffer.value, seq.pattern)) {
        isEditorMode.value = true
        handleResize()
        return
      }
    }
  }
  // 检测退出编辑器模式
  if (isEditorMode.value) {
    for (const seq of EDITOR_SEQUENCES.exit) {
      if (matchPattern(dataBuffer.value, seq.pattern)) {
        isEditorMode.value = false
        dataBuffer.value = []
        handleResize()
        return
      }
    }
  }
}

// 处理服务器返回
const handleServerOutput = (response: MarkedResponse) => {
  let data = response.data

  if (response.marker === 'Chaterm:vim') {
    const { lastLine: lastLine, filePath: filePath, contentType: contentType } = parseVimLine(data)
    createEditor(filePath, contentType)
    sendMarkedData('history -s "vim ' + filePath + '"' + '\r', 'Chaterm:history')
    data = lastLine
    cusWrite?.(data)
  } else if (response.marker === 'Chaterm:save' || response.marker === 'Chaterm:history' || response.marker === 'Chaterm:pass') {
    console.log('跳过：', response.marker)
  } else if (response.marker === 'Chaterm:[A') {
    // 跳过命令
    if (data.indexOf('Chaterm:vim') !== -1) {
      cusWrite?.(data)
      sendData(String.fromCharCode(21))
      sendMarkedData(String.fromCharCode(27, 91, 65), 'Chaterm:[A')
    } else {
      cusWrite?.(data)
    }
  } else if (response.marker === 'Chaterm:[B') {
    // 跳过命令
    if (data.indexOf('Chaterm:vim') !== -1) {
      cusWrite?.(data)
      sendData(String.fromCharCode(21))
      sendMarkedData(String.fromCharCode(27, 91, 64), 'Chaterm:[B')
    } else {
      cusWrite?.(data)
    }
  } else if (response.marker === 'Chaterm:pwd') {
    let currentCwd = ''
    const temp = stripAnsi(data)

    const lines = temp.trim().split(/\r?\n/)

    if (lines.length >= 2 && lines[0].trim() === 'pwd') {
      currentCwd = lines[1].trim()
    }

    currentCwdStore.setKeyValue(props.connectData.ip, currentCwd)
    console.log(`${props.connectData.ip} current working directory:`, currentCwd)
  } else {
    cusWrite?.(data)
  }
}

// 高亮相关变量
// const enc = new TextDecoder('utf-8')
const specialCode = ref(false)
// const keyCodeArr = [8, 38, 40]
const keyCode = ref('')
const currentLine = ref('')
const stashLine = ref('')
const currentLineStartY = ref(0)
const activeMarkers: any = ref([])
const commands = ref()
const cursorY = ref(0)
const cursorX = ref(0)
const enterPress = ref(false)
const beginStr = ref<string>('')
const startStr = ref<string>('')
// 高亮

const highlightSyntax = (allData) => {
  // 所有内容 光标前内容
  const { content, beforeCursor } = allData
  //命令
  let command = ''
  //参数
  let arg = ''
  //当前光标位置
  const currentCursorX = cursorStartX.value + beforeCursor.length
  // const currentCursorX = (terminal.value as any)?._core.buffer.x
  //首个空格位置 用来分割命令和参数
  const index = content.indexOf(' ')
  // 大前提 命令以第一个空格切割 前为命令 后为参数
  // 如果光标前有内容 且有空格，表示光标前内容有命令
  // 光标前没有命令，需要在整段内容中找命令
  const i = content.indexOf(' ')
  if (i != -1) {
    // 有空格 代表有命令 切割
    command = content.slice(0, i)
    arg = content.slice(i)
  } else {
    // 无空格 代表全是命令
    command = content
    arg = ''
    // }
  }

  // 获取当前光标所在的行号
  // 清除之前的标记
  activeMarkers.value.forEach((marker) => marker.dispose())

  activeMarkers.value = []
  // const startY = currentLineStartY.value
  const startY = (terminal.value as any)?._core.buffer.y
  const isValidCommand = commands.value?.includes(command)
  // 高亮命令
  // console.log('000',content,allData,'==')
  if (command) {
    const commandMarker = terminal.value?.registerMarker(startY)
    activeMarkers.value.push(commandMarker)
    // console.log(11,activeMarkers.value,startY)
    // cusWrite?.('\u001b[H\u001b[J[root@VM-12-6-centos ~]# s', {
    //   isUserCall: true
    // })
    cusWrite?.(`\x1b[${startY + 1};${cursorStartX.value + 1}H`, {
      isUserCall: true
    })

    const colorCode = isValidCommand ? '38;2;24;144;255' : '31'
    // console.log(22)
    cusWrite?.(`\x1b[${colorCode}m${command}\x1b[0m`, {
      isUserCall: true
    })

    setTimeout(() => {
      cusWrite?.(`\x1b[${startY + 1};${currentCursorX + 1}H`, {
        isUserCall: true
      })
    })
  }
  if (!arg) return
  // 高亮参数
  if (arg.includes("'") || arg.includes('"') || arg.includes('(')) {
    // 带闭合符号的输入
    const afterCommandArr: any = processString(arg)
    let unMatchFlag = false
    for (let i = 0; i < afterCommandArr.length; i++) {
      if (afterCommandArr[i].type == 'unmatched') {
        cusWrite?.(`\x1b[${startY + 1};${cursorStartX.value + 1}H`, {
          isUserCall: true
        })

        cusWrite?.(`\x1b[31m${content}\x1b[0m`, {
          isUserCall: true
        })

        cusWrite?.(`\x1b[${cursorY.value + 1};${currentCursorX + 1}H`, {
          isUserCall: true
        })
        unMatchFlag = true
      }
    }
    if (!unMatchFlag) {
      for (let i = 0; i < afterCommandArr.length; i++) {
        if (afterCommandArr[i].content == ' ') {
          cusWrite?.(`\x1b[${startY + 1};${cursorStartX.value + command.length + 1 + afterCommandArr[i].startIndex}H`, {
            isUserCall: true
          })
          cusWrite?.(`${afterCommandArr[i].content}\x1b[0m`, {
            isUserCall: true
          })
        } else {
          cusWrite?.(`\x1b[${startY + 1};${cursorStartX.value + command.length + 1 + afterCommandArr[i].startIndex}H`, {
            isUserCall: true
          })
          const colorCode = afterCommandArr[i].type == 'matched' ? '38;2;250;173;20' : '38;2;126;193;255'
          cusWrite?.(`\x1b[${colorCode}m${afterCommandArr[i].content}\x1b[0m`, {
            isUserCall: true
          })
        }
      }
    }
  } else {
    if (index == -1 && currentCursorX >= cursorStartX.value + command.length) {
      // 没有空格 且 光标在命令末尾
      cusWrite?.(`\x1b[${startY + 1};${cursorStartX.value + command.length + 1}H`, {
        isUserCall: true
      })

      cusWrite?.(`\x1b[38;2;126;193;255m${arg}\x1b[0m`, { isUserCall: true })

      cusWrite?.(`\x1b[${cursorY.value + 1};${currentCursorX + 1}H`, {
        isUserCall: true
      })
    } else if (currentCursorX < cursorStartX.value + command.length) {
      // 光标在命令中间

      cusWrite?.(`\x1b[${startY + 1};${cursorStartX.value + command.length + 1}H`, {
        isUserCall: true
      })

      cusWrite?.(`\x1b[38;2;126;193;255m${arg}\x1b[0m`, { isUserCall: true })

      cusWrite?.(`\x1b[${cursorY.value + 1};${currentCursorX + 1}H`, {
        isUserCall: true
      })
    } else {
      // 光标不在命令范围内

      cusWrite?.(`\x1b[${startY + 1};${cursorStartX.value + command.length + 1}H`, {
        isUserCall: true
      })

      cusWrite?.(`\x1b[38;2;126;193;255m${arg}\x1b[0m`, { isUserCall: true })

      cusWrite?.(`\x1b[${cursorY.value + 1};${currentCursorX}H`, { isUserCall: true })
    }
  }
}
type ResultItem = {
  type: string
  content: string
  endIndex?: number
  index?: number
  startIndex?: number
}
// 对 非命令字符串进行处理
const processString = (str) => {
  const asymmetricClosing = [')', '}', ']']
  const symmetric = ['"', "'"]
  const opening = ['(', '{', '[']
  const pairs = {
    ')': '(',
    '}': '{',
    ']': '[',
    '"': '"',
    "'": "'"
  }
  const stack = [] as Array<{
    symbol: any
    index?: number
  }>
  const result: ResultItem[] = [] // 明确
  let lastIndex = -1 // 上一个处理的字符位置
  // let lastType = ''
  for (let i = 0; i < str.length; i++) {
    const c = str[i]
    if (asymmetricClosing.includes(c)) {
      if (stack.length > 0 && stack[stack.length - 1].symbol === pairs[c]) {
        const item: any = stack.pop()
        const startIndex = item.index
        if (lastIndex < startIndex - 1) {
          result.push({
            type: 'afterMatched',
            content: str.slice(lastIndex + 1, startIndex),
            startIndex: lastIndex + 1
          })
        }
        result.push({
          type: 'matched',
          startIndex,
          endIndex: i,
          content: pairs[c] + str.slice(startIndex + 1, i) + c
        })
        lastIndex = i
        // lastType = 'matched'
      } else {
        if (lastIndex < i - 1) {
          result.push({
            type: 'afterMatched',
            content: str.slice(lastIndex + 1, i),
            startIndex: i + 1
          })
        }
        result.push({ type: 'unmatched', index: i, content: c })
        lastIndex = i
        // lastType = 'unmatched'
      }
    } else if (symmetric.includes(c)) {
      if (stack.length > 0 && stack[stack.length - 1].symbol === c) {
        const item: any = stack.pop()
        const startIndex = item.index
        if (lastIndex < startIndex - 1) {
          result.push({
            type: 'afterMatched',
            content: str.slice(lastIndex + 1, startIndex),
            startIndex: i + 1
          })
        }
        result.push({
          type: 'matched',
          startIndex,
          endIndex: i,
          content: pairs[c] + str.slice(startIndex + 1, i) + c
        })
        lastIndex = i
        // lastType = 'matched'
      } else {
        if (lastIndex < i - 1) {
          result.push({
            type: 'afterMatched',
            content: str.slice(lastIndex + 1, i),
            startIndex: lastIndex + 1
          })
        }
        stack.push({ symbol: c, index: i })
        lastIndex = i // 更新 lastIndex，即使是未匹配的符号
      }
    } else if (opening.includes(c)) {
      if (lastIndex < i - 1) {
        result.push({
          type: 'afterMatched',
          content: str.slice(lastIndex + 1, i),
          startIndex: lastIndex + 1
        })
      }
      stack.push({ symbol: c, index: i })
      lastIndex = i // 更新 lastIndex
    }
  }
  // 处理末尾文本
  if (lastIndex < str.length - 1) {
    result.push({
      type: 'afterMatched',
      content: str.slice(lastIndex + 1),
      startIndex: lastIndex + 1
    })
  }

  // 处理未匹配的开符号
  while (stack.length > 0) {
    const item: any = stack.pop()
    result.push({
      type: 'unmatched',
      index: item.index,
      content: item.symbol
    })
  }
  return result
}
const selectSuggestion = (suggestion: CommandSuggestion) => {
  selectFlag.value = true
  const DELCODE = String.fromCharCode(127)
  const RIGHTCODE = String.fromCharCode(27, 91, 67)
  sendData(RIGHTCODE.repeat(terminalState.value.content.length - terminalState.value.beforeCursor.length))

  sendData(DELCODE.repeat(terminalState.value.content.length))
  sendData(suggestion.command)
  setTimeout(() => {
    suggestions.value = []
    activeSuggestion.value = 0
  }, 10)
}
const queryCommand = async (cmd = '') => {
  if (!queryCommandFlag.value) return

  // Check if the cursor is at the end of a line. Auto-completion is triggered only at the end of a line
  const isAtEndOfLine = terminalState.value.beforeCursor.length === terminalState.value.content.length
  if (!isAtEndOfLine) {
    suggestions.value = []
    return
  }

  try {
    const result = await (window.api as any).queryCommand({
      command: cmd ? cmd : terminalState.value.beforeCursor,
      ip: props.connectData.ip
    })
    if (result) {
      suggestions.value = result as CommandSuggestion[]
      setTimeout(() => {
        const componentInstance = componentRefs.value[connectionId.value]
        componentInstance?.updateSuggestionsPosition(terminal.value)
      }, 1)
    }
  } catch (error) {
    console.log('查询失败' + error)
  }
}
const insertCommand = async (cmd) => {
  try {
    await window.api.insertCommand({
      command: cmd,
      ip: props.connectData.ip
    })
    // message.success('命令插入成功')
  } catch (error) {
    // message.error('命令插入失败')
  }
}

// 输入内容
const handleKeyInput = (e) => {
  console.log('keyInput-----')
  enterPress.value = false
  specialCode.value = false
  currentLineStartY.value = (terminal.value as any)?._core.buffer.y
  const ev = e.domEvent
  const printable = !ev.altKey && !ev.ctrlKey && !ev.metaKey
  const buffer: any = terminal.value?.buffer.active
  cursorX.value = buffer.cursorX
  cursorY.value = buffer.cursorY
  keyCode.value = ev.keyCode
  let index = 0
  // 当前行开始输入时的光标的位置，0是初始状态，需要跟当前光标一样，非0时需要小于当前光标位置
  if (cursorStartX.value == 0) {
    cursorStartX.value = cursorX.value
  } else {
    cursorX.value < cursorStartX.value ? (cursorStartX.value = cursorX.value) : ''
  }
  if (ev.keyCode === 13) {
    enterPress.value = true
    selectFlag.value = true
    // Enter
    currentLine.value = ''
    currentLineStartY.value = (terminal.value as any)?._core.buffer.y + 1
    cursorStartX.value = 0

    suggestions.value = []
    activeSuggestion.value = 0
    insertCommand(terminalState.value.content)
  } else if (ev.keyCode === 8) {
    // 删除
    specialCode.value = true
    index = cursorX.value - 1 - cursorStartX.value
    currentLine.value = currentLine.value.slice(0, index) + currentLine.value.slice(index + 1)
  } else if (ev.keyCode == 38 || ev.keyCode == 40) {
    //上下按键
    specialCode.value = true
  } else if (ev.keyCode == 37 || ev.keyCode == 39) {
    // 左箭头
    stashLine.value = JSON.parse(JSON.stringify(currentLine.value))
    specialCode.value = true
    // this.initList()
  } else if (ev.keyCode == 9) {
    // selectFlag.value = true
    // console.log(JSON.stringify(data), 'datttt')
    // sendData('\t')
  } else if (printable) {
    selectFlag.value = false

    // selectFlag.value = false
    // index = cursorX.value - cursorStartX.value
    // currentLine.value = `${currentLine.value.slice(0, index)}${e.key}${currentLine.value.slice(index)}`
  } else {
    selectFlag.value = false
  }
}

const disconnectSSH = async () => {
  try {
    const result = await api.disconnect({ id: connectionId.value })

    if (result.status === 'success') {
      cleanupListeners.value.forEach((cleanup) => cleanup())
      cleanupListeners.value = []

      // 更新状态
      isConnected.value = false

      cusWrite?.('\r\n已断开连接。', { isUserCall: true })
    } else {
      cusWrite?.(`\r\n断开连接错误: ${result.message}`, { isUserCall: true })
    }
  } catch (error: any) {
    cusWrite?.(`\r\n断开连接错误: ${error.message || '未知错误'}`, {
      isUserCall: true
    })
  }
  emit('disconnectSSH', { isConnected: isConnected })
}
// 右键菜单方法
const contextAct = (action) => {
  switch (action) {
    case 'paste':
      // 粘贴
      pasteFlag.value = true
      navigator.clipboard.readText().then((text) => {
        sendData(text)
        terminal.value?.focus()
      })
      break
    case 'disconnect':
      disconnectSSH()
      termOndata?.dispose()
      termOndata = null
      // terminal.value?.onData().dispose()
      break
    case 'reconnect':
      // 重新连接
      connectSSH()
      break
    case 'newTerminal':
      emit('createNewTerm', props.serverInfo)
      // 新终端
      break
    case 'close':
      // 关闭
      // socket.value.close()
      emit('closeTabInTerm', props.serverInfo.id)
      break
    default:
      // 未知操作
      break
  }
}

// 添加focus方法
const focus = () => {
  if (terminal.value) {
    terminal.value.focus()
  }
}

const hideSelectionButton = () => {
  const button = document.getElementById(`${connectionId.value}Button`) as HTMLElement
  if (button) button.style.display = 'none'
}

defineExpose({
  handleResize,
  autoExecuteCode,
  terminal,
  focus
})

onUnmounted(() => {
  document.removeEventListener('mouseup', hideSelectionButton)
})
</script>

<style lang="less">
.ant-form-item .ant-form-item-label > label {
  color: white;
}
.ant-radio-wrapper {
  color: white;
}
.terminal-container {
  width: 100%;
  height: 100%;
  border-radius: 6px;
  overflow: hidden;
  padding: 4px;
  box-shadow: 0 4px 10px rgba(0, 0, 0, 0.15);
  position: relative;
}

.terminal {
  width: 100%;
  height: 100%;
}

.terminal ::-webkit-scrollbar {
  width: 0px !important;
}
.select-button {
  position: fixed;
  display: none;
  z-index: 999;
  padding: 4px 8px;
  border-radius: 4px;
  color: white;
  border: none;
  font-size: 12px;
  cursor: pointer;
  background-color: #272727;
  border: 1px solid #4d4d4d;
  &:hover {
    color: white !important;
    border: 1px solid #4d4d4d !important;
  }
}
</style><|MERGE_RESOLUTION|>--- conflicted
+++ resolved
@@ -5,8 +5,8 @@
   >
     <div
       ref="terminalElement"
+      v-contextmenu:contextmenu
       class="terminal"
-      v-contextmenu:contextmenu
     ></div>
     <SuggComp
       v-bind="{ ref: (el) => setRef(el, connectionId) }"
@@ -16,11 +16,11 @@
     />
     <v-contextmenu ref="contextmenu">
       <Context
-        :isConnect="isConnected"
-        @contextAct="contextAct"
-        :termInstance="terminal as any"
-        :copyText="copyText"
-        :terminalId="connectionId"
+        :is-connect="isConnected"
+        :term-instance="terminal as any"
+        :copy-text="copyText"
+        :terminal-id="connectionId"
+        @context-act="contextAct"
       />
     </v-contextmenu>
   </div>
@@ -102,11 +102,7 @@
 import SuggComp from '../Term/suggestion.vue'
 import eventBus from '@/utils/eventBus'
 import { useCurrentCwdStore } from '@/store/currentCwdStore'
-<<<<<<< HEAD
-import { markRaw, nextTick, onBeforeUnmount, onMounted, PropType, reactive, ref } from 'vue'
-=======
 import { markRaw, onBeforeUnmount, onMounted, onUnmounted, PropType, nextTick, reactive, ref } from 'vue'
->>>>>>> 8215f8c0
 import { Terminal } from 'xterm'
 import { FitAddon } from 'xterm-addon-fit'
 import { WebLinksAddon } from 'xterm-addon-web-links'
