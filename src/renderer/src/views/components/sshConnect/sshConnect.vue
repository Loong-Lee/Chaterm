--- conflicted
+++ resolved
@@ -1476,12 +1476,7 @@
   sendData(RIGHTCODE.repeat(terminalState.value.content.length - terminalState.value.beforeCursor.length))
 
   sendData(DELCODE.repeat(terminalState.value.content.length))
-<<<<<<< HEAD
-
   sendData(suggestion.command)
-=======
-  sendData(suggestion)
->>>>>>> c2ce14c7
   setTimeout(() => {
     suggestions.value = []
     activeSuggestion.value = 0
