# Update the template and script
<template>
  <!--  当 props.ask === 'command' 时，整个内容会使用 Monaco 编辑器以代码形式显示。-->
  <!--  当 props.ask !== 'command' 时，内容会被分成三个部分：-->
  <!--      1.<think></think> 标签中的内容会显示为思考内容，带有折叠面板-->
  <!--      2.代码块（被 ``` ``` 包围的内容）会使用 Monaco 编辑器显示-->
  <!--      3.其他内容会作为普通文本显示，支持 Markdown 渲染-->
  <div>
    <!-- Command mode -->
    <div
      v-if="props.ask === 'command'"
      ref="editorContainer"
      class="command-editor-container"
    >
      <a-collapse
        v-model:active-key="codeActiveKey"
        :default-active-key="['1']"
        :class="{ 'hide-expand-icon': totalLines < 10 }"
        class="code-collapse"
        expand-icon-position="end"
      >
        <a-collapse-panel
          key="1"
          class="code-panel"
        >
          <template #header>
            <a-space>
              <a-typography-text
                type="secondary"
                italic
                :class="{ 'hidden-header': totalLines < 10 }"
              >
                代码预览 ({{ totalLines }}行)
              </a-typography-text>
            </a-space>
          </template>
          <div
            ref="monacoContainer"
            class="monaco-container"
          ></div>
        </a-collapse-panel>
      </a-collapse>
    </div>

    <!-- Non-command mode -->
    <div v-else>
      <!-- Thinking content -->
      <template v-if="thinkingContent">
        <div
          ref="contentRef"
          style="position: absolute; visibility: hidden; height: auto"
        >
          <div
            class="thinking-content markdown-content"
            v-html="marked(getThinkingContent(thinkingContent), null)"
          ></div>
        </div>
        <a-collapse
          v-model:active-key="activeKey"
          :default-active-key="['1']"
          class="thinking-collapse"
          expand-icon-position="end"
          @change="onToggleExpand(activeKey)"
        >
          <a-collapse-panel
            key="1"
            class="thinking-panel"
          >
            <template #header>
              <a-space>
                <a-typography-text
                  type="secondary"
                  italic
                >
                  <LoadingOutlined
                    v-if="thinkingLoading"
                    style="margin-right: 4px"
                  />
                  <img
                    v-else
                    :src="thinkingSvg"
                    alt="thinking"
                    class="thinking-icon"
                  />
                  {{ getThinkingTitle(thinkingContent) }}
                </a-typography-text>
              </a-space>
            </template>
            <div
              class="thinking-content markdown-content"
              v-html="marked(getThinkingContent(thinkingContent), null)"
            ></div>
          </a-collapse-panel>
        </a-collapse>
      </template>

      <!-- Code blocks -->
      <template
        v-for="(block, index) in codeBlocks"
        :key="index"
      >
        <div class="command-editor-container">
          <a-collapse
            v-model:active-key="block.activeKey"
            :default-active-key="['1']"
            :class="{ 'hide-expand-icon': block.lines < 10 }"
            class="code-collapse"
            expand-icon-position="end"
          >
            <a-collapse-panel
              key="1"
              class="code-panel"
            >
              <template #header>
                <a-space>
                  <a-typography-text
                    type="secondary"
                    italic
                    :class="{ 'hidden-header': block.lines < 10 }"
                  >
                    代码预览 ({{ block.lines }}行)
                  </a-typography-text>
                </a-space>
              </template>
              <div
                :ref="
                  (el) => {
                    if (el) codeEditors[index] = el
                  }
                "
                class="monaco-container"
              ></div>
            </a-collapse-panel>
          </a-collapse>
        </div>
      </template>

      <!-- Normal content -->
      <div
        v-if="normalContent"
        style="margin: 0 8px"
        v-html="marked(normalContent, null)"
      ></div>
    </div>
  </div>
</template>

<script setup lang="ts">
import { onMounted, ref, watch, onBeforeUnmount, computed, nextTick } from 'vue'
import { marked } from 'marked'
import 'highlight.js/styles/atom-one-dark.css'
import * as monaco from 'monaco-editor'
import 'monaco-editor/esm/vs/editor/editor.all.js'
import 'monaco-editor/esm/vs/basic-languages/shell/shell.contribution'
import 'monaco-editor/esm/vs/basic-languages/javascript/javascript.contribution'
import 'monaco-editor/esm/vs/basic-languages/python/python.contribution'
import 'monaco-editor/esm/vs/basic-languages/go/go.contribution'
import 'monaco-editor/esm/vs/basic-languages/typescript/typescript.contribution'
import 'monaco-editor/esm/vs/basic-languages/java/java.contribution'
import 'monaco-editor/esm/vs/basic-languages/cpp/cpp.contribution'
import 'monaco-editor/esm/vs/basic-languages/csharp/csharp.contribution'
import 'monaco-editor/esm/vs/basic-languages/ruby/ruby.contribution'
import 'monaco-editor/esm/vs/basic-languages/php/php.contribution'
import 'monaco-editor/esm/vs/basic-languages/rust/rust.contribution'
import 'monaco-editor/esm/vs/basic-languages/sql/sql.contribution'
import { LoadingOutlined } from '@ant-design/icons-vue'
import thinkingSvg from '@/assets/img/thinking.svg'

// 确保Monaco Editor已经完全初始化
if (monaco.editor) {
  monaco.editor.defineTheme('custom-dark', {
    base: 'vs-dark',
    inherit: true,
    rules: [
      { token: 'keyword', foreground: '569cd6', fontStyle: 'bold' },
      { token: 'string', foreground: 'ce9178' },
      { token: 'number', foreground: 'b5cea8' },
      { token: 'comment', foreground: '6a9955' },
      { token: 'variable', foreground: '9cdcfe' },
      { token: 'type', foreground: '4ec9b0' },
      { token: 'function', foreground: 'dcdcaa' },
      { token: 'operator', foreground: 'd4d4d4' }
    ],
    colors: {
      'editor.background': '#282c34',
      'editor.foreground': '#d4d4d4',
      'editorLineNumber.foreground': '#636d83',
      'editorLineNumber.activeForeground': '#9da5b4',
      'editor.selectionBackground': '#264f78',
      'editor.lineHighlightBackground': '#2c313c'
    }
  })
}

const renderedContent = ref('')
const thinkingContent = ref('')
const normalContent = ref('')
const thinkingLoading = ref(true)
const activeKey = ref<string[]>(['1'])
const contentRef = ref<HTMLElement | null>(null)
const editorContainer = ref<HTMLElement | null>(null)
const codeActiveKey = ref<string[]>(['1'])
const monacoContainer = ref<HTMLElement | null>(null)
const totalLines = ref(0)
let editor: monaco.editor.IStandaloneCodeEditor | null = null

const props = defineProps<{
  content: string
  ask?: string
}>()

const codeBlocks = ref<Array<{ content: string; activeKey: string[]; lines: number }>>([])
const codeEditors = ref<Array<HTMLElement | null>>([])

// Function to detect language from content
const detectLanguage = (content: string): string => {
  if (!content) return 'shell'

  const contentLower = content.toLowerCase()
  const firstLine = content.split('\n')[0].trim()

  // Shebang detection
  if (firstLine.startsWith('#!')) {
    if (firstLine.includes('python')) return 'python'
    if (firstLine.includes('node')) return 'javascript'
    if (firstLine.includes('ruby')) return 'ruby'
    if (firstLine.includes('php')) return 'php'
    return 'shell'
  }

  // File extension in first line comment
  const extensionMatch = firstLine.match(/\.(ts|js|py|go|java|cpp|cs|rb|php|rs|sql)$/i)
  if (extensionMatch) {
    const ext = extensionMatch[1].toLowerCase()
    const extensionMap: { [key: string]: string } = {
      ts: 'typescript',
      js: 'javascript',
      py: 'python',
      go: 'go',
      java: 'java',
      cpp: 'cpp',
      cs: 'csharp',
      rb: 'ruby',
      php: 'php',
      rs: 'rust',
      sql: 'sql'
    }
    if (extensionMap[ext]) return extensionMap[ext]
  }

  // Language specific patterns
  if (contentLower.includes('package ') && contentLower.includes('func ')) {
    return 'go'
  }
  if (
    contentLower.includes('def ') &&
    (contentLower.includes('import ') || contentLower.includes('print('))
  ) {
    return 'python'
  }
  if (
    contentLower.includes('interface ') &&
    (contentLower.includes('extends ') || contentLower.includes('implements '))
  ) {
    return 'typescript'
  }
  if (contentLower.includes('const ') || contentLower.includes('let ') || content.includes('=>')) {
    return 'javascript'
  }
  if (contentLower.includes('public class ') || contentLower.includes('private class ')) {
    return 'java'
  }
  if (
    contentLower.includes('#include') &&
    (contentLower.includes('std::') || contentLower.includes('cout'))
  ) {
    return 'cpp'
  }
  if (contentLower.includes('namespace ') && contentLower.includes('using ')) {
    return 'csharp'
  }
  if (contentLower.includes('require ') && contentLower.includes('end')) {
    return 'ruby'
  }
  if (
    contentLower.includes('<?php') ||
    (contentLower.includes('namespace ') && contentLower.includes('use '))
  ) {
    return 'php'
  }
  if (contentLower.includes('fn ') && contentLower.includes('impl ')) {
    return 'rust'
  }
  if (
    contentLower.includes('select ') &&
    (contentLower.includes('from ') || contentLower.includes('where '))
  ) {
    return 'sql'
  }

  return 'shell'
}

// Initialize editor with content
const initEditor = (content: string) => {
  if (!monacoContainer.value || !monaco.editor) return

  // 确保有内容
  const editorContent = content || ''
  const lines = editorContent.split('\n').length

  try {
    const options: monaco.editor.IStandaloneEditorConstructionOptions = {
      value: editorContent,
      language: detectLanguage(editorContent),
      theme: 'custom-dark',
      readOnly: true,
      minimap: { enabled: false },
      lineNumbers: 'on',
      lineNumbersMinChars: 3,
      lineDecorationsWidth: 12,
      scrollBeyondLastLine: false,
      automaticLayout: true,
      fontSize: 13,
      lineHeight: 20,
      wordWrap: 'on',
      scrollbar: {
        vertical: lines >= 10 ? 'auto' : 'hidden',
        horizontal: 'hidden',
        verticalScrollbarSize: lines >= 10 ? 10 : 0,
        horizontalScrollbarSize: 0,
        alwaysConsumeMouseWheel: false
      },
      renderLineHighlight: 'none',
      lineHighlightBackground: 'transparent',
      lineHighlightBorder: 'transparent',
      selectionBackground: 'transparent',
      inactiveSelectionBackground: 'transparent',
      fixedOverflowWidgets: true,
      roundedSelection: false,
      renderWhitespace: 'none',
      contextmenu: false,
      links: false,
      selectionHighlight: false,
      domReadOnly: true,
      guides: {
        indentation: true,
        bracketPairs: false
      },
      cursorStyle: 'line-thin',
      cursorBlinking: 'solid',
      initialPosition: { lineNumber: 0, column: 0 },
      renderValidationDecorations: 'off',
      hideCursorInOverviewRuler: true,
      overviewRulerBorder: false,
      overviewRulerLanes: 0,
      occurrencesHighlight: false,
      renderFinalNewline: false,
      cursorWidth: 0
    }

    // 创建编辑器实例
    editor = monaco.editor.create(monacoContainer.value, options)

    // 清除初始选中状态
    editor.setSelection(new monaco.Selection(0, 0, 0, 0))

    // 更新行数和折叠状态
    const updateLinesAndCollapse = () => {
      if (!editor) return
      const model = editor.getModel()
      if (model) {
        const lines = model.getLineCount()
        totalLines.value = lines
        // 如果超过10行，默认折叠
        if (lines > 10) {
          codeActiveKey.value = []
        } else {
          codeActiveKey.value = ['1']
        }
      }
    }

    // 设置编辑器高度
    const updateHeight = () => {
      if (!editor) return

      const contentHeight = editor.getContentHeight()
      if (monacoContainer.value) {
        monacoContainer.value.style.height = `${contentHeight}px`
        editor.layout()
      }
    }

    // 监听内容变化
    editor.onDidChangeModelContent(() => {
      updateLinesAndCollapse()
    })

    editor.onDidContentSizeChange(updateHeight)
    updateHeight()

    // 初始化行数和折叠状态
    updateLinesAndCollapse()

    // 监听折叠状态变化
    watch(codeActiveKey, (newVal) => {
      if (!editor) return
      nextTick(() => {
        editor!.layout()
      })
    })
  } catch (error) {
    console.error('Error in initEditor:', error)
  }
}

// Update editor content and language
const updateEditor = (content: string) => {
  if (!editor) {
    initEditor(content)
    return
  }

  const model = editor.getModel()
  if (model) {
    const language = detectLanguage(content)
    monaco.editor.setModelLanguage(model, language)
    editor.setValue(content)
  }
}

// Function to extract code blocks from content
const extractCodeBlocks = (content: string) => {
  const codeBlockRegex = /```(?:\w+)?\n([\s\S]*?)```/g
  const blocks: Array<{ content: string; activeKey: string[]; lines: number }> = []
  let match

  while ((match = codeBlockRegex.exec(content)) !== null) {
    const code = match[1].trim()
    blocks.push({
      content: code,
      activeKey: ['1'],
      lines: code.split('\n').length
    })
  }

  return blocks
}

// Function to process content and extract think tags and code blocks
const processContent = (content: string) => {
  const thinkMatch = content.match(/<think>([\s\S]*?)<\/think>/)
  if (thinkMatch) {
    thinkingContent.value = thinkMatch[1].trim()
    // Get content after <think></think> as normal content
    let remainingContent = content.substring(thinkMatch[0].length).trim()

    // Extract code blocks from remaining content
    codeBlocks.value = extractCodeBlocks(remainingContent)

    // Replace code blocks with placeholders to preserve normal content
    codeBlocks.value.forEach((_, index) => {
      remainingContent = remainingContent.replace(
        /```(?:\w+)?\n[\s\S]*?```/,
        `[CODE_BLOCK_${index}]`
      )
    })

    normalContent.value = remainingContent
    thinkingLoading.value = false
  } else {
    const onlyThinkMatch = content.match(/<think>([\s\S]*)/)
    if (onlyThinkMatch) {
      thinkingContent.value = onlyThinkMatch[1].trim()
      normalContent.value = ''
      codeBlocks.value = []
      thinkingLoading.value = true
    } else {
      thinkingContent.value = ''
      // Extract code blocks from content
      codeBlocks.value = extractCodeBlocks(content)

      // Replace code blocks with placeholders
      let processedContent = content
      codeBlocks.value.forEach((_, index) => {
        processedContent = processedContent.replace(
          /```(?:\w+)?\n[\s\S]*?```/,
          `[CODE_BLOCK_${index}]`
        )
      })

      normalContent.value = processedContent
      thinkingLoading.value = false
    }
  }
}

// Initialize code block editors
const initCodeBlockEditors = () => {
  nextTick(() => {
    codeBlocks.value.forEach((block, index) => {
      const container = codeEditors.value[index]
      if (!container || !monaco.editor) return

      const editor = monaco.editor.create(container, {
        value: block.content,
        language: detectLanguage(block.content),
        theme: 'custom-dark',
        readOnly: true,
        minimap: { enabled: false },
        lineNumbers: 'on',
        lineNumbersMinChars: 3,
        lineDecorationsWidth: 12,
        scrollBeyondLastLine: false,
        automaticLayout: true,
        fontSize: 13,
        lineHeight: 20,
        wordWrap: 'on',
        scrollbar: {
          vertical: block.lines >= 10 ? 'auto' : 'hidden',
          horizontal: 'hidden',
          verticalScrollbarSize: block.lines >= 10 ? 10 : 0,
          horizontalScrollbarSize: 0,
          alwaysConsumeMouseWheel: false
        },
        glyphMargin: false,
        folding: false,
        padding: {
          top: 8,
          bottom: 8
        },
        initialPosition: { lineNumber: 0, column: 0 },
        renderValidationDecorations: 'off',
        hideCursorInOverviewRuler: true,
        overviewRulerBorder: false,
        overviewRulerLanes: 0,
        occurrencesHighlight: false,
        renderFinalNewline: false,
        cursorWidth: 0,
        renderLineHighlight: 'none',
        lineHighlightBackground: 'transparent',
        lineHighlightBorder: 'transparent',
        selectionBackground: 'transparent',
        inactiveSelectionBackground: 'transparent'
      })

      // 清除初始选中状态
      editor.setSelection(new monaco.Selection(0, 0, 0, 0))

      // Update height
      const updateHeight = () => {
        if (!editor) return
        const contentHeight = editor.getContentHeight()
        if (container) {
          container.style.height = `${contentHeight}px`
          editor.layout()
        }
      }

      editor.onDidContentSizeChange(updateHeight)
      updateHeight()
    })
  })
}

const onToggleExpand = (keys: string[]) => {
  activeKey.value = keys
}

const checkContentHeight = async () => {
  await nextTick()
  if (contentRef.value) {
    const lineHeight = 19.2
    const maxHeight = lineHeight
    activeKey.value = contentRef.value.scrollHeight > maxHeight ? [] : ['1']
  }
}

watch(
  () => thinkingContent.value,
  async (newVal) => {
    if (newVal) {
      await checkContentHeight()
    } else {
      activeKey.value = ['1']
    }
  },
  { immediate: true }
)

onMounted(() => {
  marked.setOptions({
    breaks: true,
    gfm: true
  })

  if (props.content) {
    if (props.ask === 'command') {
      initEditor(props.content)
    } else {
      processContent(props.content)
      initCodeBlockEditors()
    }
  }
})

// Update the watch handler for content
watch(
  () => props.content,
  (newContent) => {
    if (!newContent) {
      renderedContent.value = ''
      thinkingContent.value = ''
      normalContent.value = ''
      codeBlocks.value = []
      if (editor) {
        editor.setValue('')
      }
      return
    }

    if (props.ask === 'command') {
      updateEditor(newContent)
    } else {
      processContent(newContent)
      initCodeBlockEditors()
    }
  }
)

// Watch for ask type changes
watch(
  () => props.ask,
  (newAsk) => {
    if (newAsk === 'command') {
      if (props.content) {
        if (!editor) {
          initEditor(props.content)
        } else {
          updateEditor(props.content)
        }
      }
    } else {
      if (editor) {
        editor.dispose()
        editor = null
      }
      if (props.content) {
        processContent(props.content)
      }
    }
  }
)

// Cleanup
onBeforeUnmount(() => {
  if (editor) {
    editor.dispose()
    editor = null
  }
})

const getThinkingTitle = (content: string) => {
  const firstLineEnd = content.indexOf('\n')
  return firstLineEnd > -1 ? content.substring(0, firstLineEnd).trim() : content
}

const getThinkingContent = (content: string) => {
  const firstLineEnd = content.indexOf('\n')
  return firstLineEnd > -1 ? content.substring(firstLineEnd + 1).trim() : ''
}
</script>

<style>
pre {
  background-color: #2a2a2a;
  border-radius: 8px;
  padding: 8px;
  overflow-x: auto;
  margin: 1em 0;
}

code {
  font-family: 'SFMono-Regular', Consolas, 'Liberation Mono', Menlo, monospace;
  font-size: 0.9em;
}

.command-editor-container {
  margin: 4px 0;
  border-radius: 6px;
  overflow: hidden;
  background-color: #282c34;
  min-height: 30px;
  height: auto;
}

.thinking-collapse {
  background-color: #3a3a3a !important;
  border: none !important;
}

.thinking-collapse .ant-collapse-item {
  background-color: #3a3a3a !important;
  border: none !important;
}

.thinking-collapse .ant-collapse-header {
  background-color: #3a3a3a !important;
  color: #ffffff !important;
}

.thinking-collapse .ant-collapse-content {
  background-color: #3a3a3a !important;
  color: #ffffff !important;
  border: none !important;
}

.thinking-collapse .ant-typography {
  color: #ffffff !important;
}

.thinking-collapse .thinking-content {
  color: #ffffff !important;
}

.thinking-collapse .ant-collapse-arrow {
  color: #ffffff !important;
}

.thinking-collapse .anticon {
  color: #ffffff !important;
}

.thinking-collapse.ant-collapse {
  background: #3a3a3a;
  border: none;
  margin-bottom: 10px;
  border-radius: 4px !important;
  font-size: 12px;
}

.thinking-collapse.ant-collapse .ant-collapse-item {
  border: none;
  background: #3a3a3a;
  border-radius: 4px !important;
  overflow: hidden;
  font-size: 12px;
}

.thinking-collapse.ant-collapse .ant-collapse-header {
  padding: 8px 12px !important;
  border-radius: 4px !important;
  transition: all 0.3s;
  color: #ffffff !important;
  background-color: #1e1e1e !important;
  font-size: 12px !important;
}

.thinking-collapse.ant-collapse .ant-collapse-content {
  background-color: #1e1e1e !important;
  border-top: none;
  border-radius: 0 0 4px 4px !important;
}

.thinking-collapse.ant-collapse .ant-collapse-content-box {
  padding: 2px;
}

.thinking-collapse.ant-collapse .ant-collapse-item-active .ant-collapse-header {
  border-radius: 4px 4px 0 0 !important;
}

.thinking-collapse.ant-collapse .ant-typography {
  color: #ffffff !important;
  margin-bottom: 0;
  font-size: 12px !important;
}

.thinking-collapse.ant-collapse .ant-collapse-header:hover {
  background-color: #1e1e1e !important;
}

.thinking-collapse.ant-collapse .thinking-content {
  padding: 0px 5px 5px 5px;
  margin: 0;
  background-color: #1e1e1e !important;
  border-radius: 0 0 4px 4px;
  font-size: 12px;
  line-height: 1.5715;
  color: #ffffff;
}

.thinking-collapse.ant-collapse .ant-collapse-arrow {
  font-size: 12px;
  right: 12px;
  color: #ffffff;
}

.thinking-collapse.ant-collapse .ant-space {
  display: flex;
  align-items: center;
  font-size: 12px;
}

.thinking-collapse.ant-collapse .anticon {
  display: inline-flex;
  align-items: center;
  color: #ffffff;
  font-size: 12px;
}

.hljs-keyword,
.hljs-selector-tag,
.hljs-title,
.hljs-section,
.hljs-doctag,
.hljs-name,
.hljs-strong {
  font-weight: bold;
}

.hljs-comment {
  color: #7f848e;
}

.hljs-string,
.hljs-attr {
  color: #98c379;
}

.hljs-keyword,
.hljs-type {
  color: #c678dd;
}

.hljs-literal,
.hljs-number {
  color: #d19a66;
}

.hljs-tag,
.hljs-name,
.hljs-attribute {
  color: #e06c75;
}

.hljs-function,
.hljs-subst {
  color: #61afef;
}

.markdown-content {
  font-size: 12px;
  line-height: 1.6;
  color: #ffffff;
}

.markdown-content ul,
.markdown-content ol {
  padding-left: 20px;
  margin: 8px 0;
}

.markdown-content li {
  margin: 4px 0;
}

.markdown-content code {
  background-color: #2a2a2a;
  padding: 2px 4px;
  border-radius: 3px;
  font-family: 'SFMono-Regular', Consolas, 'Liberation Mono', Menlo, monospace;
  font-size: 12px;
}

.markdown-content p {
  margin: 8px 0;
}

.thinking-collapse.no-collapse {
  background: #3a3a3a;
  border: none;
  margin-bottom: 10px;
  border-radius: 4px !important;
}

.thinking-collapse.no-collapse .thinking-header {
  padding: 8px 12px !important;
  border-radius: 4px 4px 0 0 !important;
  color: #ffffff !important;
  background-color: #3a3a3a;
  font-size: 12px !important;
}

.thinking-collapse.no-collapse .thinking-content {
  padding: 0px 5px 5px 5px;
  background-color: #3a3a3a;
  border-radius: 0 0 4px 4px;
}

.code-collapse {
  border: none !important;
  margin-bottom: 2px;
  border-radius: 4px !important;
  background: transparent !important;
}

.code-collapse .ant-collapse-item {
  border: none !important;
  background: transparent !important;
}

.code-collapse .ant-collapse-header {
  color: #ffffff !important;
<<<<<<< HEAD
  padding: 8px 12px !important;
=======
  padding: 4px 12px!important;
>>>>>>> e5439dd6
  background: transparent !important;
  transition: all 0.3s;
  min-height: 0 !important;
  line-height: 1 !important;
}

.code-collapse .ant-collapse-item.ant-collapse-item-active .ant-collapse-header {
  padding-top: 12px !important;
  padding-bottom: 12px !important;
}

.code-collapse .ant-collapse-item:not(.ant-collapse-item-active) .ant-collapse-header {
  padding-top: 12px !important;
}

.code-collapse .ant-collapse-content {
  color: #ffffff !important;
  border: none !important;
  background: transparent !important;
}

.code-collapse .ant-collapse-content-box {
  padding: 2px 5px 2px 5px !important;
}

.code-collapse .ant-typography {
  color: #ffffff !important;
  margin-bottom: 0;
  font-size: 12px !important;
  line-height: 1 !important;
}

.code-collapse .ant-space {
  gap: 4px !important;
}

.monaco-container {
  margin: 4px 0;
  border-radius: 6px;
  overflow: hidden;
  background-color: #282c34;
  min-height: 30px;
}

<<<<<<< HEAD
.thinking-icon {
  width: 16px;
  height: 16px;
  margin-bottom: 4px;
  vertical-align: middle;
  filter: invert(0.25);
=======
.hidden-header {
  display: none !important;
}

.code-collapse .ant-collapse-panel .hidden-header + .ant-collapse-arrow {
  display: none !important;
}

.code-collapse .ant-collapse-panel:has(.hidden-header) .ant-collapse-header {
  padding: 0 !important;
  height: 0px !important;
  min-height: 0px !important;
  line-height: 0px !important;
  overflow: hidden !important;
  margin: 0 !important;
  border: none !important;
}

.code-collapse.hide-expand-icon .ant-collapse-header {
  background-color: transparent !important;
  opacity: 0 !important;
  pointer-events: none !important;
}

.code-collapse.hide-expand-icon .ant-collapse-expand-icon {
  display: none !important;
}

.code-collapse.hide-expand-icon .ant-collapse-content {
  margin-top: -35px !important;
  margin-bottom: -7px !important;
>>>>>>> e5439dd6
}
</style><|MERGE_RESOLUTION|>--- conflicted
+++ resolved
@@ -913,11 +913,7 @@
 
 .code-collapse .ant-collapse-header {
   color: #ffffff !important;
-<<<<<<< HEAD
-  padding: 8px 12px !important;
-=======
   padding: 4px 12px!important;
->>>>>>> e5439dd6
   background: transparent !important;
   transition: all 0.3s;
   min-height: 0 !important;
@@ -962,45 +958,11 @@
   min-height: 30px;
 }
 
-<<<<<<< HEAD
 .thinking-icon {
   width: 16px;
   height: 16px;
   margin-bottom: 4px;
   vertical-align: middle;
   filter: invert(0.25);
-=======
-.hidden-header {
-  display: none !important;
-}
-
-.code-collapse .ant-collapse-panel .hidden-header + .ant-collapse-arrow {
-  display: none !important;
-}
-
-.code-collapse .ant-collapse-panel:has(.hidden-header) .ant-collapse-header {
-  padding: 0 !important;
-  height: 0px !important;
-  min-height: 0px !important;
-  line-height: 0px !important;
-  overflow: hidden !important;
-  margin: 0 !important;
-  border: none !important;
-}
-
-.code-collapse.hide-expand-icon .ant-collapse-header {
-  background-color: transparent !important;
-  opacity: 0 !important;
-  pointer-events: none !important;
-}
-
-.code-collapse.hide-expand-icon .ant-collapse-expand-icon {
-  display: none !important;
-}
-
-.code-collapse.hide-expand-icon .ant-collapse-content {
-  margin-top: -35px !important;
-  margin-bottom: -7px !important;
->>>>>>> e5439dd6
 }
 </style>