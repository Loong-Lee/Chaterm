--- conflicted
+++ resolved
@@ -284,7 +284,6 @@
               style="width: 150px"
               :options="AgentAiModelsOptions"
               show-search
-              :placeholder="$t('ai.chooseModel') || '选择模型'"
               @change="handleChatAiModelChange"
             ></a-select>
             <a-button
@@ -475,20 +474,13 @@
 </template>
 
 <script setup lang="ts">
-import { computed, defineAsyncComponent, nextTick, onBeforeUnmount, onMounted, onUnmounted, reactive, ref, watch } from 'vue'
+import { ref, reactive, onMounted, defineAsyncComponent, onUnmounted, watch, computed, nextTick, onBeforeUnmount } from 'vue'
 import {
-  CheckOutlined,
   CloseOutlined,
+  LaptopOutlined,
   CopyOutlined,
-  DeleteOutlined,
-  EditOutlined,
-  HourglassOutlined,
-  LaptopOutlined,
   PlayCircleOutlined,
   RedoOutlined,
-<<<<<<< HEAD
-  SearchOutlined
-=======
   HourglassOutlined,
   EditOutlined,
   DeleteOutlined,
@@ -497,14 +489,13 @@
   ReloadOutlined,
   StarOutlined,
   StarFilled
->>>>>>> 36bd92c8
 } from '@ant-design/icons-vue'
 import { notification } from 'ant-design-vue'
 import { v4 as uuidv4 } from 'uuid'
 import eventBus from '@/utils/eventBus'
-import { getGlobalState, getSecret, updateGlobalState, storeSecret } from '@renderer/agent/storage/state'
-import type { AssetInfo, ChatMessage, HistoryItem, Host, MessageContent, TaskHistoryItem } from './types'
-import { createNewMessage, formatHosts, parseMessageContent, truncateText } from './utils'
+import { getGlobalState, updateGlobalState, getSecret, storeSecret } from '@renderer/agent/storage/state'
+import type { HistoryItem, TaskHistoryItem, Host, ChatMessage, MessageContent, AssetInfo } from './types'
+import { createNewMessage, parseMessageContent, truncateText, formatHosts } from './utils'
 import foldIcon from '@/assets/icons/fold.svg'
 import historyIcon from '@/assets/icons/history.svg'
 import plusIcon from '@/assets/icons/plus.svg'
@@ -545,13 +536,8 @@
 const hosts = ref<Host[]>([])
 const autoUpdateHost = ref(true)
 const chatInputValue = ref('')
-<<<<<<< HEAD
 const chatAiModelValue = ref('')
 const chatTypeValue = ref('')
-=======
-const chatAiModelValue = ref('claude-3-7-sonnet')
-const chatTypeValue = ref('agent')
->>>>>>> 36bd92c8
 const activeKey = ref('chat')
 const showSendButton = ref(true)
 const responseLoading = ref(false)
@@ -1844,11 +1830,7 @@
   const prevBottom = chatResponse.value?.getBoundingClientRect().bottom
 
   nextTick(() => {
-<<<<<<< HEAD
     if (chatResponse.value && chatContainer.value && prevBottom) {
-=======
-    if (chatResponse.value && chatContainer.value) {
->>>>>>> 36bd92c8
       // 获取更新后的容器底部位置
       const currentBottom = chatResponse.value.getBoundingClientRect().bottom
       // console.log('容器高度变化，直接滚动到底部', prevBottom, currentBottom)
@@ -1904,7 +1886,36 @@
   }
 }
 
-<<<<<<< HEAD
+const toggleFavorite = async (history) => {
+  history.isFavorite = !history.isFavorite
+
+  try {
+    // Load current favorite list
+    const currentFavorites = ((await getGlobalState('favoriteTaskList')) as string[]) || []
+
+    if (history.isFavorite) {
+      // Add to favorites if not already there
+      if (!currentFavorites.includes(history.id)) {
+        currentFavorites.push(history.id)
+      }
+    } else {
+      // Remove from favorites
+      const index = currentFavorites.indexOf(history.id)
+      if (index !== -1) {
+        currentFavorites.splice(index, 1)
+      }
+    }
+
+    // Update local ref
+    favoriteTaskList.value = currentFavorites
+
+    // Save to global state
+    await updateGlobalState('favoriteTaskList', currentFavorites)
+  } catch (err) {
+    console.error('Failed to update favorite status:', err)
+  }
+}
+
 // Define interface for default models from API
 interface DefaultModel {
   id: string
@@ -1962,35 +1973,6 @@
       message: 'Error',
       description: 'Failed to get/save model options'
     })
-=======
-const toggleFavorite = async (history) => {
-  history.isFavorite = !history.isFavorite
-
-  try {
-    // Load current favorite list
-    const currentFavorites = ((await getGlobalState('favoriteTaskList')) as string[]) || []
-
-    if (history.isFavorite) {
-      // Add to favorites if not already there
-      if (!currentFavorites.includes(history.id)) {
-        currentFavorites.push(history.id)
-      }
-    } else {
-      // Remove from favorites
-      const index = currentFavorites.indexOf(history.id)
-      if (index !== -1) {
-        currentFavorites.splice(index, 1)
-      }
-    }
-
-    // Update local ref
-    favoriteTaskList.value = currentFavorites
-
-    // Save to global state
-    await updateGlobalState('favoriteTaskList', currentFavorites)
-  } catch (err) {
-    console.error('Failed to update favorite status:', err)
->>>>>>> 36bd92c8
   }
 }
 </script>
