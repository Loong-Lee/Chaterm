<template>
  <a-tabs
    v-model:active-key="activeKey"
    class="ai-chat-custom-tabs ai-chat-flex-container"
    @change="handleTabChange"
  >
    <a-tab-pane
      key="chat"
      :tab="
        currentChatId
          ? historyList.find((item) => item.id === currentChatId)?.chatTitle || 'New chat'
          : 'New chat'
      "
    >
      <div class="hosts-display-container">
        <a-tag
          v-for="item in currentChatHosts"
          :key="item.uuid"
          color="blue"
        >
          <template #icon>
            <laptop-outlined />
          </template>
          {{ item.host }}
        </a-tag>
        <span
          v-if="currentChatHosts && currentChatHosts.length === 0"
          class="hosts-display-container-host-tag"
          @click="handleAddHostClick"
        >
          @ Add host
        </span>
      </div>
      <div
        v-if="chatHistory.length > 0"
        ref="chatContainer"
        class="chat-response-container"
      >
        <div class="chat-response">
          <template
            v-for="message in chatHistory"
            :key="message"
          >
            <div
              v-if="message.role === 'assistant'"
              class="assistant-message-container"
            >
              <MarkdownRenderer
                v-if="typeof message.content === 'object' && 'question' in message.content"
                :content="(message.content as MessageContent).question"
                :class="`message ${message.role}`"
                :ask="message.ask"
              />
              <MarkdownRenderer
                v-else
                :content="typeof message.content === 'string' ? message.content : ''"
                :class="`message ${message.role}`"
                :ask="message.ask"
              />

              <div class="message-actions">
                <template v-if="chatTypeValue === 'ctm-cmd'">
                  <div class="action-buttons">
                    <div class="button-row">
                      <a-button
                        size="small"
                        class="action-btn copy-btn"
                        @click="handleCopyContent(message)"
                      >
                        <template #icon>
                          <CopyOutlined />
                        </template>
                        {{ $t('ai.copy') }}
                      </a-button>
                      <a-button
                        size="small"
                        class="action-btn apply-btn"
                        @click="handleApplyCommand(message)"
                      >
                        <template #icon>
                          <PlayCircleOutlined />
                        </template>
                        {{ $t('ai.run') }}
                      </a-button>
                    </div>
                  </div>
                </template>
                <template
                  v-if="typeof message.content === 'object' && 'options' in message.content"
                >
                  <div class="options-container">
                    <a-button
                      v-for="(option, index) in (message.content as MessageContent).options"
                      :key="index"
                      size="small"
                      :class="[
                        'action-btn',
                        'option-btn',
                        { selected: message.selectedOption === option }
                      ]"
                      @click="handleOptionChoose(message, option)"
                    >
                      {{ option }}
                    </a-button>
                  </div>
                </template>
              </div>
            </div>
            <div
              v-else
              :class="`message ${message.role}`"
            >
              {{ message.content }}
            </div>
          </template>
        </div>
      </div>
      <div class="bottom-container">
        <div
          class="bottom-buttons"
          v-if="showBottomButton"
        >
          <a-button
            size="small"
            class="reject-btn"
            :disabled="buttonsDisabled"
            @click="handleRejectContent"
          >
            <template #icon>
              <CloseOutlined />
            </template>
            {{ $t('ai.reject') }}
          </a-button>
          <a-button
            size="small"
            class="approve-btn"
            :disabled="buttonsDisabled"
            @click="handleApproveCommand"
          >
            <template #icon>
              <CheckOutlined />
            </template>
            {{ $t('ai.run') }}
          </a-button>
        </div>
        <div
          v-if="showCancelButton"
          class="bottom-buttons cancel-row"
        >
          <a-button
            size="small"
            class="cancel-btn"
            @click="handleCancel"
          >
            <template #icon>
              <CloseOutlined />
            </template>
            {{ $t('ai.cancel') }}
          </a-button>
        </div>
        <div
          v-if="showResumeButton"
          class="bottom-buttons"
        >
          <a-button
            size="small"
            type="primary"
            class="resume-btn"
            :disabled="resumeDisabled"
            @click="handleResume"
          >
            <template #icon>
              <RedoOutlined />
            </template>
            {{ $t('ai.resume') }}
          </a-button>
        </div>
        <div class="input-send-container">
          <a-textarea
            v-model:value="chatInputValue"
            :placeholder="$t('ai.agentMessage')"
            style="background-color: #161616; color: #fff; border: none; box-shadow: none"
            :auto-size="{ minRows: 2, maxRows: 20 }"
            @keydown="handleKeyDown"
            @input="handleInputChange"
          />
          <div
            v-if="showHostSelect"
            class="host-select-popup"
          >
            <a-input
              ref="hostSearchInputRef"
              v-model:value="hostSearchValue"
              placeholder="输入IP搜索"
              size="small"
              class="mini-host-search-input"
              allow-clear
            />
            <div class="host-select-list">
              <div
                v-for="item in filteredHostOptions"
                :key="item.value"
                @click="onHostClick(item)"
                class="host-select-item"
                @mouseover="hovered = item.value"
                @mouseleave="hovered = null"
                :class="{ hovered: hovered === item.value }"
              >
                {{ item.label }}
              </div>
              <div
                v-if="filteredHostOptions.length === 0"
                class="host-select-empty"
                >无匹配主机</div
              >
            </div>
          </div>
          <div class="input-controls">
            <a-select
              v-model:value="chatTypeValue"
              size="small"
              style="width: 80px"
              :options="AiTypeOptions"
              show-search
            ></a-select>
            <a-select
              v-if="chatTypeValue !== 'agent'"
              v-model:value="chatModelValue"
              size="small"
              :options="AiModelsOptions"
              show-search
            ></a-select>
            <a-button
              :disabled="!showSendButton"
              size="small"
              class="custom-round-button compact-button"
              style="margin-left: 8px"
              @click="sendMessage"
            >
              {{ $t('ai.send') }} ⏎
            </a-button>
          </div>
        </div>
      </div>
    </a-tab-pane>
    <template #rightExtra>
      <div class="right-extra-buttons">
        <a-tooltip :title="$t('ai.newChat')">
          <a-button
            type="text"
            class="action-icon-btn"
            @click="handlePlusClick"
          >
            <img
              :src="plusIcon"
              alt="plus"
            />
          </a-button>
        </a-tooltip>
        <a-tooltip :title="$t('ai.showChatHistory')">
          <a-dropdown :trigger="['click']">
            <a-button
              type="text"
              class="action-icon-btn"
              @click="handleHistoryClick"
            >
              <img
                :src="historyIcon"
                alt="history"
              />
            </a-button>
            <template #overlay>
              <a-menu class="history-dropdown-menu">
                <a-menu-item
                  v-for="(history, index) in historyList"
                  :key="index"
                  class="history-menu-item"
                  @click="restoreHistoryTab(history)"
                >
                  <div class="history-item-content">
                    <div class="history-title">{{ history.chatTitle }}</div>
                    <div class="history-type">{{ history.chatType }}</div>
                  </div>
                </a-menu-item>
              </a-menu>
            </template>
          </a-dropdown>
        </a-tooltip>
        <a-tooltip :title="$t('ai.closeAiSidebar')">
          <a-button
            type="text"
            class="action-icon-btn"
            @click="handleClose"
          >
            <img
              :src="foldIcon"
              alt="fold"
            />
          </a-button>
        </a-tooltip>
      </div>
    </template>
  </a-tabs>
</template>

<script setup lang="ts">
import {
  ref,
  reactive,
  onMounted,
  defineAsyncComponent,
  onUnmounted,
  watch,
  computed,
  nextTick
} from 'vue'

import {
  CloseOutlined,
  LaptopOutlined,
  CopyOutlined,
  CheckOutlined,
  PlayCircleOutlined,
  RedoOutlined
} from '@ant-design/icons-vue'
import { notification } from 'ant-design-vue'
import { v4 as uuidv4 } from 'uuid'
import { getAiModel, getChatDetailList, getConversationList } from '@/api/ai/ai'
import eventBus from '@/utils/eventBus'
import { getGlobalState } from '@renderer/agent/storage/state'
import type { HistoryItem as TaskHistoryItem,Host } from '@renderer/agent/storage/shared'
import foldIcon from '@/assets/icons/fold.svg'
import historyIcon from '@/assets/icons/history.svg'
import plusIcon from '@/assets/icons/plus.svg'
import { useCurrentCwdStore } from '@/store/currentCwdStore'
// 异步加载 Markdown 渲染组件
const MarkdownRenderer = defineAsyncComponent(
  () => import('@views/components/AiTab/MarkdownRenderer.vue')
)

import { ChatermMessage } from 'src/main/agent/shared/ExtensionMessage'
const hostSearchInputRef = ref()
import debounce from 'lodash/debounce'
const showHostSelect = ref(false)
const hostOptions = ref<{ label: string; value: string; uuid: string }[]>([])
const hostSearchValue = ref('')
const hovered = ref<string | null>(null)

interface HistoryItem {
  id: string
  chatTitle: string
  chatType: string
  chatContent: ChatMessage[]
}

const historyList = ref<HistoryItem[]>([])
const hosts = ref<Host[]>([])

const chatInputValue = ref('')
const chatModelValue = ref('qwen-chat')
const chatTypeValue = ref('agent')
const activeKey = ref('chat')
const showSendButton = ref(true)
const lastChatMessageId = ref('')
const buttonsDisabled = ref(false)
const resumeDisabled = ref(false)
const showCancelButton = ref(false)

// 当前活动对话的 ID
const currentChatId = ref<string | null>(null)
const authTokenInCookie = ref<string | null>(null)

interface ChatMessage {
  id: string
  role: 'user' | 'assistant'
  content: string | MessageContent
  type?: string
  ask?: string
  say?: string
  action?: 'approved' | 'rejected'
  ts?: number
  selectedOption?: string
}

interface AssetInfo {
  uuid: string
  title: string
  ip: string
  organizationId?: string
  type?: string
  outputContext?: string
}

const chatHistory = reactive<ChatMessage[]>([])
const webSocket = ref<WebSocket | null>(null)

const props = defineProps({
  toggleSidebar: {
    type: Function,
    required: true
  }
})

interface ModelOption {
  label: string
  value: string
}

const AiModelsOptions = ref<ModelOption[]>([])
const AiTypeOptions = [
  { label: 'Chat', value: 'ctm-chat' },
  { label: 'Cmd', value: 'ctm-cmd' },
  { label: 'Agent', value: 'agent' }
]

interface MessageContent {
  question: string
  options?: string[]
}

const getChatermMessages = async () => {
  const result = await (window.api as any).chatermGetChatermMessages({
    taskId: currentChatId.value
  })
  const messages = result as ChatermMessage[]
  console.log('result', messages)
  return messages
}

// 获取当前活跃Tab的主机信息
const getCurentTabAssetInfo = async (): Promise<AssetInfo | null> => {
  try {
    // 创建一个Promise来等待assetInfoResult事件
    const assetInfo = await new Promise<AssetInfo | null>((resolve, reject) => {
      // 设置超时
      const timeout = setTimeout(() => {
        eventBus.off('assetInfoResult', handleResult)
        reject(new Error('获取资产信息超时'))
      }, 5000) // 5秒超时

      // 监听结果事件
      const handleResult = (result: AssetInfo | null) => {
        clearTimeout(timeout)
        eventBus.off('assetInfoResult', handleResult)
        resolve(result)
      }
      eventBus.on('assetInfoResult', handleResult)
      // 发出请求事件
      eventBus.emit('getActiveTabAssetInfo')
    })
    // 直接在这里处理结果
    if (assetInfo) {
      console.log('获取到资产信息:', assetInfo)
      return assetInfo
    } else {
      console.error('未能获取到当前标签页的资产信息:')
      return null
    }
  } catch (error) {
    console.error('获取资产信息时发生错误:', error)
    return null
  }
}

// 切换标签时候，当前的对话ID修改为对应的chat tag的id
const handleTabChange = (key: string | number) => {
  currentChatId.value = historyList.value.find((item) => item.chatType === key)?.id || null
}

// 创建 WebSocket 连接的函数
const createWebSocket = (type: string) => {
  const protocol = window.location.protocol === 'https:' ? 'wss:' : 'ws:'
  // console.log('当前协议:', protocol)
  const token = JSON.parse(JSON.stringify(authTokenInCookie.value))
  const wsUrl = `${protocol}//demo.chaterm.ai/v1/ai/chat/ws?token=${token}`
  const ws = new WebSocket(wsUrl)

  ws.onopen = () => {
    // console.log(`${type} WebSocket 连接成功`)
    // 设置定时发送ping
    const pingInterval = setInterval(() => {
      if (ws.readyState === WebSocket.OPEN) {
        ws.send(JSON.stringify({ type: 'ping' }))
      } else {
        clearInterval(pingInterval)
      }
    }, 30000) // 每30秒发送一次ping

    // 在WebSocket关闭时清除定时器
    ws.onclose = () => {
      clearInterval(pingInterval)
      // console.log(`${type} WebSocket连接已关闭`)
      webSocket.value = null
    }
  }

  ws.onmessage = (e) => {
    try {
      const parsedData = JSON.parse(e.data)
      // 处理pong消息
      if (parsedData.type === 'pong') {
        // console.log('收到服务器pong响应')
        return
      }
      if (parsedData.conversation_id) {
        // console.log('更新会话ID:', parsedData.conversation_id)
        currentChatId.value = parsedData.conversation_id
      }
      if (
        parsedData.choices &&
        parsedData.choices[0] &&
        parsedData.choices[0].delta &&
        parsedData.choices[0].delta.content
      ) {
        const currentHistoryEntry = historyList.value.find(
          (entry) => entry.id === currentChatId.value
        )

        if (chatHistory.at(-1)?.role === 'assistant') {
          const lastAssistantMessage = chatHistory.at(-1)!
          lastAssistantMessage.content += parsedData.choices[0].delta.content

          // 同时更新 historyList 中的记录
          if (currentHistoryEntry) {
            const lastHistoryContent = currentHistoryEntry.chatContent.at(-1)
            if (lastHistoryContent?.role === 'assistant') {
              lastHistoryContent.content += parsedData.choices[0].delta.content
            }
          }
        } else {
          const newMessage: ChatMessage = {
            id: uuidv4(),
            role: 'assistant',
            content: parsedData.choices[0].delta.content,
            type: 'message',
            ask: '',
            say: ''
          }
          chatHistory.push(newMessage)

          // 同时更新 historyList 中的记录
          if (currentHistoryEntry) {
            currentHistoryEntry.chatContent.push(newMessage)
          }
        }
      }
    } catch (error) {
      console.error('解析消息错误:', error)
      chatHistory.push({
        id: uuidv4(),
        role: 'assistant',
        content: '连接失败，请检查服务器状态',
        type: 'message',
        ask: '',
        say: ''
      } as ChatMessage)
    }
  }

  ws.onerror = (error) => {
    console.error(`${type} WebSocket错误:`, error)
    chatHistory.push({
      id: uuidv4(),
      role: 'assistant',
      content: '连接失败，请检查服务器状态',
      type: 'message',
      ask: '',
      say: ''
    } as ChatMessage)
  }

  return ws
}

const sendMessage = async () => {
  if (chatInputValue.value.trim() === '') {
    notification.error({
      message: '发送内容错误',
      description: '发送内容为空，请输入内容',
      duration: 3
    })
    return 'SEND_ERROR'
  }
  const userContent = chatInputValue.value.trim()
  if (!userContent) return
  if (chatTypeValue.value === 'agent') {
    // 获取当前活跃主机是否存在
    if (hosts.value.length === 0) {
      const assetInfo = await getCurentTabAssetInfo()
<<<<<<< HEAD
    if (assetInfo) {
      hosts.value.push({ host: assetInfo.ip, uuid: assetInfo.uuid, connection: 'personal', organizationId: 'personal_01' })
    } else {
      notification.error({
        message: '获取当前资产连接信息失败',
        description: '请先建立资产连接',
        duration: 3
      })
      return 'ASSET_ERROR'
=======
      if (assetInfo) {
        hosts.value.push({ host: assetInfo.ip, uuid: assetInfo.uuid })
      } else {
        notification.error({
          message: '获取当前资产连接信息失败',
          description: '请先建立资产连接',
          duration: 3
        })
        return 'ASSET_ERROR'
      }
>>>>>>> 6341a563
    }
    await sendMessageToMain(userContent)

    const userMessage: ChatMessage = {
      id: uuidv4(),
      role: 'user',
      content: userContent,
      type: 'message',
      ask: '',
      say: '',
      ts: 0
    }
    chatHistory.push(userMessage)
    chatInputValue.value = ''
    return
  }

  // 如果没有 WebSocket 连接，创建新的连接
  if (!webSocket.value) {
    webSocket.value = createWebSocket(chatTypeValue.value)
  }

  // 等待连接建立
  if (webSocket.value.readyState === WebSocket.CONNECTING) {
    webSocket.value.onopen = () => {
      sendWebSocketMessage(webSocket.value!, chatTypeValue.value)
    }
    return
  }

  // 如果连接已经打开，直接发送消息
  if (webSocket.value.readyState === WebSocket.OPEN) {
    sendWebSocketMessage(webSocket.value, chatTypeValue.value)
  }
}

const sendWebSocketMessage = (ws: WebSocket, type: string) => {
  const userContent = chatInputValue.value
  const currentHistoryEntry = historyList.value.find((entry) => entry.id === currentChatId.value)

  if (currentHistoryEntry) {
    if (currentHistoryEntry.chatContent.length === 0) {
      currentHistoryEntry.chatTitle =
        userContent.length > 15 ? userContent.substring(0, 15) + '.' : userContent
    }
    const userMessage: ChatMessage = {
      id: uuidv4(),
      role: 'user',
      content: userContent,
      type: 'message',
      ask: '',
      say: ''
    }
    currentHistoryEntry.chatContent.push(userMessage)
  }

  const userMessage: ChatMessage = {
    id: uuidv4(),
    role: 'user',
    content: userContent,
    type: 'message',
    ask: '',
    say: ''
  }
  chatHistory.push(userMessage)

  const messageData = {
    model: chatModelValue.value,
    messages: [{ role: 'user', content: userContent }],
    modelMethod: type,
    conversationId: currentChatId.value?.length === 56 ? currentChatId.value : ''
  }

  ws.send(JSON.stringify(messageData))
  chatInputValue.value = ''
}

const handleClose = () => {
  props.toggleSidebar('right')
  eventBus.emit('updateRightIcon', false)
}

const handleKeyDown = (e: KeyboardEvent) => {
  // 检查是否是输入法确认键
  if (e.key === 'Enter' && !e.shiftKey && !e.isComposing) {
    e.preventDefault()
    sendMessage()
  }
}

const handlePlusClick = async () => {
  const currentInput = chatInputValue.value
  const newChatId = uuidv4()
  currentChatId.value = newChatId
  chatTypeValue.value = 'agent'
  hosts.value = []

  const chatTitle = currentInput
    ? currentInput.length > 15
      ? currentInput.substring(0, 15) + '...'
      : currentInput
    : `New chat`

  historyList.value.unshift({
    id: newChatId,
    chatTitle,
    chatType: chatTypeValue.value,
    chatContent: []
  })

  chatHistory.length = 0
  chatInputValue.value = ''
  // 开启新窗口后，cancel掉原始的agent窗口
  console.log('handleCancel:取消')
  const response = await (window.api as any).cancelTask()
  console.log('主进程响应:', response)
  buttonsDisabled.value = false
  resumeDisabled.value = false
  showCancelButton.value = false
  showSendButton.value = true
  if (currentInput.trim()) {
    sendMessage()
  }
}

const restoreHistoryTab = async (history: HistoryItem) => {
  if (webSocket.value) {
    webSocket.value.close()
    webSocket.value = null
  }

  hosts.value = []

  currentChatId.value = history.id
  chatTypeValue.value = history.chatType
  lastChatMessageId.value = ''

  try {
    if (history.chatType === 'agent') {
      try {
        const metadataResult = await (window.api as any).getTaskMetadata(history.id)
        if (
          metadataResult.success &&
          metadataResult.data &&
          Array.isArray(metadataResult.data.hosts)
        ) {
          for (const item of metadataResult.data.hosts) {
            if (item && typeof item === 'object' && 'host' in item) {
              let ip = item.host
              let uuid = item.uuid || ''
              if (ip && !hosts.value.some((h) => h.host === ip)) {
                hosts.value.push({ host: ip, uuid: uuid, connection: 'personal', organizationId: 'personal_01' })
              }
            }
          }
        }
      } catch (e) {
        console.error('获取metadata失败:', e)
      }
      const conversationHistory = await getChatermMessages()
      console.log('[conversationHistory]', conversationHistory)
      chatHistory.length = 0
      // 按时间戳排序
      conversationHistory.forEach((item, index) => {
        if (
          item.ask === 'followup' ||
          item.ask === 'command' ||
          item.say === 'text' ||
          item.ask === 'resume_task' ||
          item.say === 'user_feedback'
        ) {
          let role: 'assistant' | 'user' = 'assistant'
          if (index === 0 || item.say === 'user_feedback') {
            role = 'user'
          }
          const userMessage: ChatMessage = {
            id: uuidv4(),
            role: role,
            content: item.text || '',
            type: item.type,
            ask: item.ask,
            say: item.say,
            ts: item.ts
          }
          if (!item.partial && item.type === 'ask' && item.text) {
            try {
              let contentJson = JSON.parse(item.text)
              if (item.ask === 'followup') {
                userMessage.content = contentJson
                userMessage.selectedOption = contentJson?.selected
              } else {
                userMessage.content = contentJson?.question
              }
            } catch (e) {
              userMessage.content = item.text
            }
          }
          chatHistory.push(userMessage)
        }
      })
      // TODO:将hosts的发送时机推迟到点击resume按钮时
      if (hosts.value.length === 0) {
        notification.error({
          message: '获取当前资产连接信息失败',
          description: '请先建立资产连接',
          duration: 3
        })
        return 'ASSET_ERROR'
      }
      await (window.api as any).sendToMain({
        type: 'showTaskWithId',
        text: history.id,
<<<<<<< HEAD
        hosts: hosts.value.map((h) => ({ host: h.host, uuid: h.uuid, connection: h.connection, organizationId: h.organizationId }))
=======
        terminalUuid: hosts.value[0]?.uuid,
        cwd: currentCwd.value
>>>>>>> 6341a563
      })
    } else {
      const res = await getChatDetailList({
        conversationId: history.id,
        limit: 10,
        offset: 0
      })

      const chatContentTemp = res.data.list
        .map((item: any) => {
          try {
            const parsedContent = JSON.parse(item.content)
            if (
              typeof parsedContent === 'object' &&
              parsedContent !== null &&
              ['user', 'assistant'].includes(parsedContent.role) &&
              typeof parsedContent.content === 'string'
            ) {
              return {
                id: uuidv4(),
                role: parsedContent.role as 'user' | 'assistant',
                content: parsedContent.content,
                type: 'message',
                ask: '',
                say: ''
              } as ChatMessage
            }
          } catch (e) {
            console.error('解析聊天记录失败:', e)
          }
          return null
        })
        .filter(Boolean)

      chatHistory.length = 0
      chatHistory.push(...chatContentTemp)
    }
    chatInputValue.value = ''
  } catch (err) {
    console.error(err)
  }
}

const handleHistoryClick = async () => {
  try {
    if (chatTypeValue.value === 'agent') {
      // 从 globalState 获取所有 agent 历史记录并按 ts 倒序排序
      const agentHistory = (
        ((await getGlobalState('taskHistory')) as TaskHistoryItem[]) || []
      ).sort((a, b) => b.ts - a.ts)
      // 转换格式并添加到历史列表
      historyList.value = []
      agentHistory.forEach((messages) => {
        historyList.value.push({
          id: messages.id,
          chatTitle: messages?.task?.substring(0, 15) + '...' || 'Agent Chat',
          chatType: 'agent',
          chatContent: []
        })
      })
    } else {
      const res = await getConversationList({})
      historyList.value = res.data.list
        .filter((item) => item.conversateType !== 'agent')
        .map((item: any) => ({
          id: item.conversationId,
          chatTitle: item.title,
          chatType: item.conversateType,
          chatContent: []
        }))
    }
  } catch (err) {
    console.error('Failed to get conversation list:', err)
  }
}

const handleApplyCommand = (message: ChatMessage) => {
  eventBus.emit('executeTerminalCommand', message.content + '\n')
}

const handleCopyContent = async (message: ChatMessage) => {
  try {
    const content = typeof message.content === 'string' ? message.content : message.content.question
    await navigator.clipboard.writeText(content)
    eventBus.emit('executeTerminalCommand', content)
  } catch (err) {
    console.error('Copy failed:', err)
    notification.error({
      message: 'Error',
      description: 'Copy failed',
      duration: 3,
      placement: 'topRight'
    })
  }
}

const handleRejectContent = async () => {
  let message = chatHistory.at(-1)
  if (!message) {
    return false
  }
  try {
    let messageRsp = {
      type: 'askResponse',
      askResponse: 'noButtonClicked',
      text: ''
    }
    switch (message.ask) {
      case 'followup':
        // For follow-up questions, provide a generic response
        messageRsp.askResponse = 'messageResponse'
        messageRsp.text =
          typeof message.content === 'object' &&
          'options' in message.content &&
          Array.isArray((message.content as MessageContent).options)
            ? (message.content as MessageContent).options![1]
            : ''
        break
      case 'api_req_failed':
        // Always retry API requests
        messageRsp.askResponse = 'noButtonClicked' // "Retry" button
        break
      case 'completion_result':
        // Accept the completion
        messageRsp.askResponse = 'messageResponse'
        messageRsp.text = 'Task completed failed.'
        break
      case 'auto_approval_max_req_reached':
        // Reset the count to continue
        messageRsp.askResponse = 'noButtonClicked' // "Reset and continue" button
        break
    }
    message.action = 'rejected'
    console.log('发送消息到主进程:', messageRsp)
    const response = await (window.api as any).sendToMain(messageRsp)
    buttonsDisabled.value = true
    console.log('主进程响应:', response)
  } catch (error) {
    console.error('发送消息到主进程失败:', error)
  }
}

const handleOptionChoose = async (message: ChatMessage, option?: string) => {
  try {
    if (option) {
      message.selectedOption = option
    }
    let messageRsp = {
      type: 'askResponse',
      askResponse: option || 'yesButtonClicked',
      text: ''
    }
    switch (message.ask) {
      case 'followup':
        // For follow-up questions, provide a generic response
        messageRsp.askResponse = 'messageResponse'
        messageRsp.text = option || ''
        break
    }
    console.log('发送消息到主进程:', messageRsp)
    const response = await (window.api as any).sendToMain(messageRsp)
    console.log('主进程响应:', response)
  } catch (error) {
    console.error('发送消息到主进程失败:', error)
  }
}

const handleApproveCommand = async () => {
  let message = chatHistory.at(-1)
  if (!message) {
    return false
  }
  try {
    let messageRsp = {
      type: 'askResponse',
      askResponse: 'yesButtonClicked',
      text: ''
    }
    switch (message.ask) {
      case 'followup':
        // For follow-up questions, provide a generic response
        messageRsp.askResponse = 'messageResponse'
        messageRsp.text =
          typeof message.content === 'object' &&
          'options' in message.content &&
          Array.isArray((message.content as MessageContent).options)
            ? (message.content as MessageContent).options![0]
            : ''
        break

      case 'api_req_failed':
        // Always retry API requests
        messageRsp.askResponse = 'yesButtonClicked' // "Retry" button
        break

      case 'completion_result':
        // Accept the completion
        messageRsp.askResponse = 'messageResponse'
        messageRsp.text = 'Task completed successfully.'
        break
      case 'auto_approval_max_req_reached':
        // Reset the count to continue
        messageRsp.askResponse = 'yesButtonClicked' // "Reset and continue" button
        break
    }
    message.action = 'approved'
    console.log('发送消息到主进程:', messageRsp)
    const response = await (window.api as any).sendToMain(messageRsp)
    buttonsDisabled.value = true
    console.log('主进程响应:', response)
  } catch (error) {
    console.error('发送消息到主进程失败:', error)
  }
}

const handleCancel = async () => {
  console.log('handleCancel:取消')
  const response = await (window.api as any).cancelTask()
  console.log('主进程响应:', response)
  showCancelButton.value = false
}

const handleResume = async () => {
  let message = chatHistory.at(-1)
  if (!message) {
    return false
  }
  console.log('handleResume:恢复')
  const messageRsp = {
    type: 'askResponse',
    askResponse: 'messageResponse',
    text: 'resume task'
  }
  console.log('发送消息到主进程:', messageRsp)
  const response = await (window.api as any).sendToMain(messageRsp)
  console.log('主进程响应:', response)
  resumeDisabled.value = true
}

// 声明removeListener变量
let removeListener: (() => void) | null = null

const currentCwdStore = useCurrentCwdStore()

// 使用计算属性来获取当前工作目录
const currentCwd = computed(() => currentCwdStore.currentCwd)

// 监听 currentCwd 的变化
watch(currentCwd, (newValue) => {
  console.log('当前工作目录:', newValue)
})

// 修改 onMounted 中的初始化代码
onMounted(async () => {
  authTokenInCookie.value = localStorage.getItem('ctm-token')
  const chatId = uuidv4()

  historyList.value = [
    {
      id: chatId,
      chatTitle: 'New chat',
      chatType: chatTypeValue.value,
      chatContent: []
    }
  ]

  currentChatId.value = chatId

  try {
    const res = await getAiModel({})
    AiModelsOptions.value = res.data.models.map((model: any) => ({
      label: model.name,
      value: model.name
    }))
  } catch (err) {
    console.error('Failed to get AI models:', err)
  }

  let lastMessage: any = null
  let lastPartialMessage: any = null
  removeListener = (window.api as any).onMainMessage((message: any) => {
    console.log('Received main process message:', message)
    if (message?.type === 'partialMessage') {
      showSendButton.value = false
      showCancelButton.value = true
      let lastMessageInChat = chatHistory.at(-1)
      // 返回的内容如果和前一个相同，并且 partial 字段为 false，开启一个新的assistant消息
      let openNewMessage =
        (lastMessage?.type === 'state' && !lastPartialMessage?.partialMessage?.partial) ||
        lastMessageInChat?.role === 'user' ||
        !lastMessage ||
        lastPartialMessage.partialMessage.ts !== message.partialMessage.ts
      // 检查是否与上一条消息完全相同
      if (lastMessage && JSON.stringify(lastMessage) === JSON.stringify(message)) {
        return
      }
      // 处理流式响应
      // 追加内容到现有assistant消息
      if (openNewMessage) {
        // 创建新的assistant消息
        const newAssistantMessage: ChatMessage = {
          id: uuidv4(),
          role: 'assistant',
          content: message.partialMessage.text,
          type: message.partialMessage.type,
          ask: message.partialMessage.type === 'ask' ? message.partialMessage.ask : '',
          say: message.partialMessage.type === 'say' ? message.partialMessage.say : '',
          ts: message.partialMessage.ts
        }
        lastChatMessageId.value = newAssistantMessage.id
        if (!message.partialMessage.partial && message.partialMessage.type === 'ask') {
          try {
            newAssistantMessage.content = JSON.parse(message.partialMessage.text)
          } catch (e) {
            newAssistantMessage.content = message.partialMessage.text
          }
        }
        chatHistory.push(newAssistantMessage)
      } else if (lastMessageInChat && lastMessageInChat.role === 'assistant') {
        lastMessageInChat.content = message.partialMessage.text
        lastMessageInChat.type = message.partialMessage.type
        lastMessageInChat.ask =
          message.partialMessage.type === 'ask' ? message.partialMessage.ask : ''
        lastMessageInChat.say =
          message.partialMessage.type === 'say' ? message.partialMessage.say : ''
        if (!message.partialMessage.partial && message.partialMessage.type === 'ask') {
          try {
            lastMessageInChat.content = JSON.parse(message.partialMessage.text)
          } catch (e) {
            lastMessageInChat.content = message.partialMessage.text
          }
        }
      }
      lastPartialMessage = message
      if (!message.partialMessage?.partial) {
        showSendButton.value = true
        showCancelButton.value = false
      }
    }
    lastMessage = message
    console.log('chatHistory after processing:', chatHistory)
  })
})

onUnmounted(() => {
  if (typeof removeListener === 'function') {
    removeListener()
    removeListener = null
  }
})

// 添加发送消息到主进程的方法
const sendMessageToMain = async (userContent: string) => {
  try {
    let message
    if (chatHistory.length === 0) {
      message = {
        type: 'newTask',
        askResponse: 'messageResponse',
        text: userContent,
        terminalOutput: '',
<<<<<<< HEAD
        hosts: hosts.value.map((h) => ({ host: h.host, uuid: h.uuid, connection: h.connection, organizationId: h.organizationId }))
=======
        hosts: hosts.value.map((h) => ({ host: h.host, uuid: h.uuid })),
        cwd: currentCwd.value
>>>>>>> 6341a563
      }
    } else {
      message = {
        type: 'askResponse',
        askResponse: 'messageResponse',
        text: userContent,
        cwd: currentCwd.value
      }
    }

    console.log('发送消息到主进程:', message)
    const response = await (window.api as any).sendToMain(message)
    console.log('主进程响应:', response)
  } catch (error) {
    console.error('发送消息到主进程失败:', error)
  }
}

const chatContainer = ref<HTMLElement | null>(null)

// Add auto scroll function
const scrollToBottom = () => {
  nextTick(() => {
    if (chatContainer.value) {
      chatContainer.value.scrollTop = chatContainer.value.scrollHeight
    }
  })
}

// Watch chatHistory changes
watch(
  chatHistory,
  () => {
    scrollToBottom()
  },
  { deep: true }
)

// 计算属性，用于获取当前聊天会话的 hosts
const currentChatHosts = computed(() => hosts.value)
// Watch chatHistory length changes to enable buttons
watch(
  () => chatHistory.length,
  () => {
    buttonsDisabled.value = false
    resumeDisabled.value = false
  }
)

const showBottomButton = computed(() => {
  if (chatHistory.length === 0) {
    return false
  }
  let message = chatHistory.at(-1)
  if (!message) {
    return false
  }
  return (
    chatTypeValue.value === 'agent' &&
    lastChatMessageId.value !== '' &&
    lastChatMessageId.value == message.id &&
    message.ask === 'command'
  )
})

// 1. 新增状态变量

const filteredHostOptions = computed(() =>
  hostOptions.value.filter((item) => item.label.includes(hostSearchValue.value))
)
const onHostClick = (item: any) => {
  if (!hosts.value.some((h) => h.host === item.label)) {
    hosts.value.push({ host: item.label, uuid: item.uuid, connection: 'personal', organizationId: '' })
  }
  showHostSelect.value = false
  chatInputValue.value = ''
}

// 2. 监听输入框内容变化
const handleInputChange = async (e: Event) => {
  const value = (e.target as HTMLTextAreaElement).value
  if (hosts.value.length === 0 && value === '@') {
    showHostSelect.value = true
    hostSearchValue.value = '' // 清空搜索框
    await fetchHostOptions('') // 这里调用，获取所有主机
    nextTick(() => {
      hostSearchInputRef.value?.focus?.()
    })
  } else {
    showHostSelect.value = false
  }
}

// 3. 获取主机列表
const debouncedFetchHostOptions = debounce((search: string) => {
  fetchHostOptions(search)
}, 300)

watch(hostSearchValue, (newVal) => {
  debouncedFetchHostOptions(newVal)
})
const fetchHostOptions = async (search: string) => {
  const hostsList = await (window.api as any).getUserHosts(search)
  hostOptions.value = (hostsList || []).map((item: any) => ({
    label: item.asset_ip || item.host || '',
    value: item.uuid,
    uuid: item.uuid
  }))
}

const showResumeButton = computed(() => {
  if (chatHistory.length === 0) {
    return false
  }
  let message = chatHistory.at(-1)
  if (!message) {
    return false
  }
  // return (
  //   chatTypeValue.value === 'agent' &&
  //   lastChatMessageId.value !== '' &&
  //   lastChatMessageId.value == message.id &&
  //   message.ask === 'resume_task'
  // )
  return chatTypeValue.value === 'agent' && message.ask === 'resume_task'
})

const handleAddHostClick = async () => {
  showHostSelect.value = !showHostSelect.value
  if (showHostSelect.value) {
    hostSearchValue.value = ''
    await fetchHostOptions('')
    nextTick(() => {
      hostSearchInputRef.value?.focus?.()
    })
  }
}
</script>

<style lang="less" scoped>
.ai-chat-custom-tabs {
  :deep(.ant-tabs-tab:not(.ant-tabs-tab-active) .ant-tabs-tab-btn) {
    color: #e0e0e0;
    transition:
      color 0.2s,
      text-shadow 0.2s;
  }

  :deep(.ant-tabs-nav) {
    height: 26px;
    margin-bottom: 2px;
  }

  :deep(.ant-tabs-tab) {
    padding: 0 4px;
    height: 22px;
    line-height: 22px;
    font-size: 12px;
  }
}

.ai-chat-flex-container {
  display: flex;
  flex-direction: column;
  height: 100%;
  background-color: #1a1a1a;
  border-radius: 8px;
  overflow: hidden;
}

.hosts-display-container {
  background-color: #1a1a1a;
  display: flex;
  flex-wrap: wrap;
  gap: 4px;
  position: sticky;
  top: 0;
  z-index: 1;
  border-bottom: 0px solid #333;
  justify-content: flex-start;
  user-select: text;

  :deep(.ant-tag) {
    font-size: 10px;
    padding: 0 6px;
    height: 16px;
    line-height: 16px;
    display: flex;
    align-items: center;
    margin-left: 2px;
    margin-bottom: 2px;
    background-color: #2a2a2a !important;
    border: 1px solid #3a3a3a !important;
    color: #ffffff !important;

    .anticon-laptop {
      color: #1890ff !important;
      margin-right: 0cap;
    }
  }
}

.other-hosts-display-container {
  background: #2a2a2a;
  color: #fff;
  padding: 0 6px;
  border-radius: 4px;
  border: 1px solid #3a3a3a;
  font-weight: 400;
  display: inline-flex;
  align-items: center;
  height: 16px;
  line-height: 16px;
  margin-left: 2px;
  margin-top: 4px;
}
.hosts-display-container-host-tag {
  font-size: 10px !important;
  display: flex;
  align-items: center;
  padding: 0 6px;
  height: 16px;
  line-height: 16px;
  background-color: #2a2a2a;
  border: 1px solid #3a3a3a;
  color: #ffffff;
  border-radius: 2px;
  margin-bottom: 2px;
  cursor: pointer;
  transition: all 0.2s ease;

  &:hover {
    background-color: #3a3a3a;
    border-color: #4a4a4a;
  }
}
.chat-response-container {
  flex-grow: 1;
  overflow-y: auto;
  padding: 0px 4px 4px 4px;
  margin-top: 2px;
  scrollbar-width: thin;
  max-height: v-bind(
    'showResumeButton ? "calc(100vh - 202px)" : (showBottomButton ? "calc(100vh - 195px)" : "calc(100vh - 165px)")'
  );
  width: 100%;

  &::-webkit-scrollbar {
    width: 6px;
  }

  &::-webkit-scrollbar-thumb {
    background-color: #4a4a4a;
    border-radius: 3px;

    &:hover {
      background-color: #5a5a5a;
    }
  }
}

.chat-response {
  display: flex;
  flex-direction: column;
  gap: 8px;
  width: 100%;
  min-width: 0;

  .message {
    display: inline-block;
    padding: 8px 12px;
    border-radius: 2px;
    font-size: 12px;
    line-height: 1.5;
    box-sizing: border-box;
    user-select: text;

    &.user {
      align-self: flex-end;
      background-color: #3a3a3a;
      color: #ffffff;
      border-radius: 4px;
      border: none;
      margin-left: auto;
      float: right;
      clear: both;
    }

    &.assistant {
      // align-self: flex-start;
      // background-color: #1e2a38;
      color: #ffffff;
      // border: 1px solid #2c3e50;
      width: 100%;
      padding: 0px;
    }
  }
}

.input-send-container {
  display: flex;
  flex-direction: column;
  gap: 4px;
  background-color: #161616;
  border-radius: 8px;
  border: 1px solid #333;
  width: 100%;

  .ant-textarea {
    background-color: #1a1a1a !important;
    border: none !important;
    border-radius: 8px !important;
    color: #e0e0e0 !important;
    padding: 8px 12px !important;
    font-size: 13px !important;

    :deep(.ant-input::placeholder) {
      color: #666 !important;
    }
  }
}

.input-controls {
  display: flex;
  align-items: center;
  justify-content: space-between;
  gap: 4px;
  padding: 4px 8px;

  .ant-select {
    width: 120px;

    :deep(.ant-select-selector) {
      background-color: transparent !important;
      border: none !important;
      border-radius: 4px !important;
      color: #e0e0e0 !important;
      height: 24px !important;
      line-height: 24px !important;
    }

    :deep(.ant-select-selection-item) {
      font-size: 12px !important;
      line-height: 24px !important;
    }
  }

  .custom-round-button {
    height: 20px;
    padding: 0 8px;
    border-radius: 4px;
    font-size: 10px;
    background-color: #1656b1;
    border-color: #1656b1;
    color: white;
    transition: all 0.2s ease;
    display: flex;
    align-items: center;
    gap: 3px;

    &:hover {
      background-color: #2d6fcd;
      border-color: #2d6fcd;
    }

    &:active {
      transform: translateY(0);
      box-shadow: none;
    }

    &[disabled] {
      background-color: #333333 !important;
      border-color: #444444 !important;
      color: #666666 !important;
      cursor: not-allowed;

      &:hover {
        background-color: #333333 !important;
        border-color: #444444 !important;
        transform: none;
      }
    }
  }
}

.assistant-message-container {
  display: flex;
  flex-direction: column;
  gap: 2px;
  width: 100%;

  .message-actions {
    display: flex;
    flex-direction: column;
    gap: 6px;
    margin-top: 0px;
    width: 100%;

    .options-container {
      display: flex;
      flex-direction: column;
      gap: 8px;
      width: 100%;

      .option-btn {
        width: 100%;
        height: auto;
        white-space: normal;
        text-align: left;
        padding: 8px 12px;
        line-height: 1.4;
        font-size: 12px;
        background-color: #2a2a2a;
        border: 1px solid #3a3a3a;
        color: #e0e0e0;
        transition: all 0.2s ease;

        &:hover {
          background-color: #3a3a3a;
          border-color: #4a4a4a;
          transform: translateX(4px);
        }

        &:active {
          background-color: #4a4a4a;
          transform: translateX(2px);
        }

        &.selected {
          background-color: #1656b1;
          border-color: #2d6fcd;
          color: white;
          transform: none;

          &:hover {
            background-color: #1656b1;
            border-color: #2d6fcd;
            transform: none;
          }
        }
      }
    }

    .action-buttons {
      width: 100%;
      margin: 0;
      padding: 0;

      .button-row {
        display: flex;
        gap: 4px;
        width: 100%;

        &:has(.options-container) {
          flex-direction: column;
        }
      }
    }

    .action-btn {
      height: 18px;
      padding: 0 6px;
      border-radius: 4px;
      font-size: 10px;
      display: flex;
      align-items: center;
      gap: 3px;
      transition: all 0.3s ease;
      border: none;

      &.copy-btn {
        background-color: #2a2a2a;
        color: #e0e0e0;

        &:hover {
          background-color: #3a3a3a;
          transform: translateY(-1px);
          box-shadow: 0 2px 4px rgba(0, 0, 0, 0.2);
        }

        &:active {
          transform: translateY(0);
        }
      }

      &.apply-btn {
        background-color: #4caf50;
        color: white;

        &:hover {
          background-color: #45a049;
          transform: translateY(-1px);
          box-shadow: 0 2px 4px rgba(0, 0, 0, 0.2);
        }

        &:active {
          transform: translateY(0);
        }
      }

      .anticon {
        font-size: 12px;
      }
    }
  }
}

.right-extra-buttons {
  display: flex;
  align-items: center;
  gap: 4px;
  padding: 0 4px;

  .action-icon-btn {
    width: 24px;
    height: 24px;
    padding: 0;
    display: flex;
    align-items: center;
    justify-content: center;
    color: #e0e0e0;
    border-radius: 4px;
    transition: all 0.3s ease;
    filter: invert(0.25);

    &:hover {
      background-color: rgba(255, 255, 255, 0.1);
      color: #fff;
      filter: invert(0.1);
    }

    &:active {
      background-color: rgba(255, 255, 255, 0.15);
    }

    .anticon {
      font-size: 14px;
    }
  }
}

.history-dropdown-menu {
  max-height: 400px;
  overflow-y: auto;
  padding: 4px;
  background-color: #2a2a2a;
  border: 1px solid #3a3a3a;
  border-radius: 8px;
  box-shadow: 0 4px 12px rgba(0, 0, 0, 0.15);

  &::-webkit-scrollbar {
    width: 4px;
  }

  &::-webkit-scrollbar-thumb {
    background-color: #4a4a4a;
    border-radius: 2px;

    &:hover {
      background-color: #5a5a5a;
    }
  }
}

.history-menu-item {
  padding: 6px 8px !important;
  margin: 2px 0 !important;
  border-radius: 4px !important;
  transition: all 0.2s ease !important;
  min-height: unset !important;

  &:hover {
    background-color: #3a3a3a !important;
    transform: translateX(2px);
  }

  &:active {
    background-color: #4a4a4a !important;
  }
}

.history-item-content {
  display: flex;
  flex-direction: row;
  align-items: center;
  gap: 8px;
}

.history-title {
  color: #e0e0e0;
  font-size: 12px;
  font-weight: 500;
  white-space: nowrap;
  overflow: hidden;
  text-overflow: ellipsis;
  flex: 1;
}

.history-type {
  color: #888;
  font-size: 10px;
  padding: 1px 4px;
  background-color: #333;
  border-radius: 3px;
  display: inline-block;
  width: fit-content;
  flex-shrink: 0;
}

:deep(.ant-input::placeholder) {
  color: #666 !important;
}

.action-status {
  padding: 4px 8px;
  border-radius: 4px;
  font-size: 12px;

  &.approved {
    background-color: #52c41a20;
    color: #52c41a;
  }

  &.rejected {
    background-color: #ff4d4f20;
    color: #ff4d4f;
  }
}

.action-buttons {
  margin: 0;
  padding: 0;
  width: 100%;

  .button-row {
    display: flex;
    gap: 4px;
    justify-content: flex-end;
    margin-top: 2px;

    .options-container {
      display: flex;
      flex-wrap: wrap;
      gap: 4px;
      width: 100%;
      justify-content: flex-end;

      &.vertical-layout {
        flex-direction: column;
        align-items: stretch;

        .action-btn {
          width: 100%;
          justify-content: flex-start;
          text-align: left;
        }
      }
    }
  }
}

.bottom-container {
  display: flex;
  flex-direction: column;
  gap: 4px;
}

.bottom-buttons {
  display: flex;
  gap: 8px;
  width: 100%;
  padding: 4px 8px;

  &.cancel-row {
    padding-top: 0;
  }

  .reject-btn,
  .approve-btn,
  .cancel-btn,
  .resume-btn {
    flex: 1;
    display: flex;
    align-items: center;
    justify-content: center;
    gap: 4px;
    font-size: 10px;
    border-radius: 4px;
    transition: all 0.3s ease;
  }

  .reject-btn {
    background-color: #2a2a2a;
    border-color: #3a3a3a;
    color: #e0e0e0;

    &:hover {
      background-color: #ff4d4f20;
      border-color: #ff4d4f;
      color: #ff4d4f;
    }

    &[disabled] {
      background-color: #1a1a1a !important;
      border-color: #2a2a2a !important;
      color: #666666 !important;
      cursor: not-allowed;

      &:hover {
        background-color: #1a1a1a !important;
        border-color: #2a2a2a !important;
        color: #666666 !important;
      }
    }
  }

  .approve-btn {
    color: #e0e0e0;
    background-color: #1656b1;
    border-color: #2d6fcd;

    &:hover {
      background-color: #52c41a20;
      border-color: #52c41a;
      color: #52c41a;
    }

    &[disabled] {
      background-color: #1a1a1a !important;
      border-color: #2a2a2a !important;
      color: #666666 !important;
      cursor: not-allowed;

      &:hover {
        background-color: #1a1a1a !important;
        border-color: #2a2a2a !important;
        color: #666666 !important;
      }
    }
  }

  .cancel-btn {
    background-color: #2a2a2a;
    border-color: #3a3a3a;
    color: #666666;

    &:hover {
      background-color: #3a3a3a;
      border-color: #4a4a4a;
      color: #888888;
    }
    &[disabled] {
      background-color: #1a1a1a !important;
      border-color: #2a2a2a !important;
      color: #666666 !important;
      cursor: not-allowed;

      &:hover {
        background-color: #1a1a1a !important;
        border-color: #2a2a2a !important;
        color: #666666 !important;
      }
    }
  }

  .resume-btn {
    background-color: #1656b1;
    border-color: #2d6fcd;
    color: #cccccc;

    &:hover {
      background-color: #1656b1;
      border-color: #2d6fcd;
      color: #ffffff;
    }
    &[disabled] {
      background-color: #1a1a1a !important;
      border-color: #2a2a2a !important;
      color: #666666 !important;
      cursor: not-allowed;

      &:hover {
        background-color: #1a1a1a !important;
        border-color: #2a2a2a !important;
        color: #666666 !important;
      }
    }
  }
}
.mini-host-search-input {
  background-color: #2b2b2b !important;
  border: 1px solid #3a3a3a !important;
  :deep(.ant-input) {
    height: 22px !important;
    font-size: 12px !important;
    background-color: #2b2b2b !important;
    color: #999 !important;
    &::placeholder {
      color: #999 !important;
    }
    padding: 0px 0px 2px 2px !important;
    line-height: 22px !important;
  }
}
.host-select-popup {
  position: absolute;
  left: 24px;
  top: 32px;
  width: 130px;
  z-index: 10;
  background: #222;
  border-radius: 4px;
  box-shadow: 0 2px 8px #0002;
  padding: 8px 8px 0 8px;
  border: 1px solid #484747;
}
.host-select-list {
  max-height: 120px;
  overflow-y: auto;
  padding: 8px 0px 2px 0px;
}
.host-select-item {
  padding: 2px 6px;
  cursor: pointer;
  border-radius: 3px;
  margin-bottom: 2px;
  background: #222;
  color: #fff;
  font-size: 13px;
  line-height: 16px;
  transition: background 0.2s;
  &.hovered {
    background: #1656b1;
  }
}
.host-select-empty {
  color: #888;
  text-align: center;
  padding: 8px 0;
}
</style><|MERGE_RESOLUTION|>--- conflicted
+++ resolved
@@ -587,7 +587,6 @@
     // 获取当前活跃主机是否存在
     if (hosts.value.length === 0) {
       const assetInfo = await getCurentTabAssetInfo()
-<<<<<<< HEAD
     if (assetInfo) {
       hosts.value.push({ host: assetInfo.ip, uuid: assetInfo.uuid, connection: 'personal', organizationId: 'personal_01' })
     } else {
@@ -597,18 +596,6 @@
         duration: 3
       })
       return 'ASSET_ERROR'
-=======
-      if (assetInfo) {
-        hosts.value.push({ host: assetInfo.ip, uuid: assetInfo.uuid })
-      } else {
-        notification.error({
-          message: '获取当前资产连接信息失败',
-          description: '请先建立资产连接',
-          duration: 3
-        })
-        return 'ASSET_ERROR'
-      }
->>>>>>> 6341a563
     }
     await sendMessageToMain(userContent)
 
@@ -643,6 +630,7 @@
   if (webSocket.value.readyState === WebSocket.OPEN) {
     sendWebSocketMessage(webSocket.value, chatTypeValue.value)
   }
+}
 }
 
 const sendWebSocketMessage = (ws: WebSocket, type: string) => {
@@ -821,12 +809,8 @@
       await (window.api as any).sendToMain({
         type: 'showTaskWithId',
         text: history.id,
-<<<<<<< HEAD
-        hosts: hosts.value.map((h) => ({ host: h.host, uuid: h.uuid, connection: h.connection, organizationId: h.organizationId }))
-=======
-        terminalUuid: hosts.value[0]?.uuid,
+        hosts: hosts.value.map((h) => ({ host: h.host, uuid: h.uuid, connection: h.connection, organizationId: h.organizationId })),
         cwd: currentCwd.value
->>>>>>> 6341a563
       })
     } else {
       const res = await getChatDetailList({
@@ -1188,12 +1172,8 @@
         askResponse: 'messageResponse',
         text: userContent,
         terminalOutput: '',
-<<<<<<< HEAD
-        hosts: hosts.value.map((h) => ({ host: h.host, uuid: h.uuid, connection: h.connection, organizationId: h.organizationId }))
-=======
-        hosts: hosts.value.map((h) => ({ host: h.host, uuid: h.uuid })),
+        hosts: hosts.value.map((h) => ({ host: h.host, uuid: h.uuid, connection: h.connection, organizationId: h.organizationId })),
         cwd: currentCwd.value
->>>>>>> 6341a563
       }
     } else {
       message = {
