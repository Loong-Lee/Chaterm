--- conflicted
+++ resolved
@@ -437,10 +437,7 @@
   if (!userContent) return
   if (chatTypeValue.value === 'ctm-agent') {
     sendMessageToMain(userContent)
-<<<<<<< HEAD
-=======
-
->>>>>>> c00f4fd2
+
     const userMessage: ChatMessage = {
       id: uuidv4(),
       role: 'user',
@@ -578,6 +575,7 @@
             role = 'user'
           }
           const userMessage: ChatMessage = {
+            id: uuidv4(),
             role: role,
             content: item.text || '',
             type: item.type,
@@ -591,14 +589,11 @@
           chatHistory.push(userMessage)
         }
       })
-<<<<<<< HEAD
-=======
 
       await (window.api as any).sendToMain({
         type: 'showTaskWithId',
         text: history.id
       })
->>>>>>> c00f4fd2
     } else {
       const res = await getChatDetailList({
         conversationId: history.id,
@@ -796,24 +791,23 @@
     console.error('Failed to get AI models:', err)
   }
 
-<<<<<<< HEAD
+  let lastMessage: any = null
+
   let lastPartialMessagePartial = true
-=======
-  let lastMessage: any = null
-
->>>>>>> c00f4fd2
   removeListener = (window.api as any).onMainMessage((message: any) => {
-    console.log('Received main process message:', message, message.type)
+    console.log('Received main process message:', message)
     if (message?.type === 'partialMessage') {
-      let openNewMessage =
+      let openNewMessage =(lastMessage?.type === 'state' && !lastPartialMessagePartial)||
         !lastMessage || lastMessage.partialMessage.ts !== message.partialMessage.ts
 
       // 检查是否与上一条消息完全相同
       if (lastMessage && lastMessage.partialMessage.text === message.partialMessage.text) {
         return
       }
-      const lastMessageInChat = chatHistory.at(-1)
-
+      let lastMessageInChat = chatHistory.at(-1)
+      // 处理流式响应
+      // 追加内容到现有assistant消息
+      // 返回的内容如果和前一个相同，并且 partial 字段为 false，开启一个新的assistant消息
       if (openNewMessage) {
         // 创建新的assistant消息
         const newAssistantMessage: ChatMessage = {
@@ -826,9 +820,10 @@
           ts: message.ts
         }
         chatHistory.push(newAssistantMessage)
-<<<<<<< HEAD
         lastMessageInChat = chatHistory.at(-1)
       }
+
+        lastMessageInChat.content = message.partialMessage.text
       lastMessageInChat.content = message.partialMessage.text
       lastMessageInChat.type = message.partialMessage.type
       lastMessageInChat.ask =
@@ -840,12 +835,8 @@
       }
       lastPartialMessagePartial = message.partialMessage?.partial
       console.log('chatHistory', chatHistory)
-=======
-      } else if (lastMessageInChat && lastMessageInChat.role === 'assistant') {
-        lastMessageInChat.content = message.partialMessage.text
-      }
+
       lastMessage = message
->>>>>>> c00f4fd2
     }
     console.log('chatHistory after processing:', chatHistory)
   })
