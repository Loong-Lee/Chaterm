--- conflicted
+++ resolved
@@ -111,13 +111,6 @@
                 :say="message.say"
                 :partial="message.partial"
                 :executed-command="message.executedCommand"
-<<<<<<< HEAD
-                :rollback-command="message.rollbackCommand"
-                :can-rollback="message.canRollback"
-                @rollback-command="handleRollbackCommand"
-=======
-                @collapse-change="handleCollapseChange"
->>>>>>> 23071dac
               />
               <MarkdownRenderer
                 v-else
@@ -128,13 +121,6 @@
                 :say="message.say"
                 :partial="message.partial"
                 :executed-command="message.executedCommand"
-<<<<<<< HEAD
-                :rollback-command="message.rollbackCommand"
-                :can-rollback="message.canRollback"
-                @rollback-command="handleRollbackCommand"
-=======
-                @collapse-change="handleCollapseChange"
->>>>>>> 23071dac
               />
 
               <div class="message-actions">
