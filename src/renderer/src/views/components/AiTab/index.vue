<template>
  <a-tabs
    v-model:active-key="activeKey"
    class="ai-chat-custom-tabs ai-chat-flex-container"
    @change="handleTabChange"
  >
    <a-tab-pane
      key="chat"
      :tab="
        currentChatId
          ? historyList.find((item) => item.id === currentChatId)?.chatTitle || 'New chat'
          : 'New chat'
      "
    >
      <div
        v-if="chatHistory.length === 0"
        class="ai-welcome-container"
      >
        <div class="ai-welcome-icon">
          <img
            src="@/assets/menu/ai.svg"
            alt="AI"
          />
        </div>
        <div class="ai-welcome-text">{{ $t('ai.welcome') }}</div>
      </div>
      <div class="hosts-display-container">
        <a-tag
          v-for="item in currentChatHosts"
          :key="item.uuid"
          color="blue"
        >
          <template #icon>
            <laptop-outlined />
          </template>
          {{ item.host }}
        </a-tag>
        <span
          v-if="currentChatHosts && currentChatHosts.length === 0"
          class="hosts-display-container-host-tag"
          @click="handleAddHostClick"
        >
          @ {{ $t('ai.addHost') }}
        </span>
      </div>
      <div
        v-if="chatHistory.length > 0"
        ref="chatContainer"
        :key="containerKey"
        class="chat-response-container"
      >
        <div class="chat-response">
          <template
            v-for="message in chatHistory"
            :key="message"
          >
            <div
              v-if="message.role === 'assistant'"
              class="assistant-message-container"
            >
              <MarkdownRenderer
                v-if="typeof message.content === 'object' && 'question' in message.content"
                :content="(message.content as MessageContent).question"
                :class="`message ${message.role}`"
                :ask="message.ask"
                :say="message.say"
              />
              <MarkdownRenderer
                v-else
                :content="typeof message.content === 'string' ? message.content : ''"
                :class="`message ${message.role}`"
                :ask="message.ask"
                :say="message.say"
              />

              <div class="message-actions">
                <!-- <template v-if="chatTypeValue === 'cmd'">
                  <div class="action-buttons">
                    <div class="button-row">
                      <a-button
                        size="small"
                        class="action-btn copy-btn"
                        @click="handleCopyContent(message)"
                      >
                        <template #icon>
                          <CopyOutlined />
                        </template>
                        {{ $t('ai.copy') }}
                      </a-button>
                      <a-button
                        size="small"
                        class="action-btn apply-btn"
                        @click="handleApplyCommand(message)"
                      >
                        <template #icon>
                          <PlayCircleOutlined />
                        </template>
                        {{ $t('ai.run') }}
                      </a-button>
                    </div>
                  </div>
                </template> -->
                <template
                  v-if="typeof message.content === 'object' && 'options' in message.content"
                >
                  <div class="options-container">
                    <a-button
                      v-for="(option, index) in (message.content as MessageContent).options"
                      :key="index"
                      size="small"
                      :class="[
                        'action-btn',
                        'option-btn',
                        { selected: message.selectedOption === option }
                      ]"
                      @click="handleOptionChoose(message, option)"
                    >
                      {{ option }}
                    </a-button>
                  </div>
                </template>
              </div>
            </div>
            <div
              v-else
              :class="`message ${message.role}`"
            >
              {{ message.content }}
            </div>
          </template>
        </div>
      </div>
      <div class="bottom-container">
        <div
          v-if="showBottomButton"
          class="bottom-buttons"
        >
          <a-button
            size="small"
            class="reject-btn"
            :disabled="buttonsDisabled"
            @click="handleRejectContent"
          >
            <template #icon>
              <CloseOutlined />
            </template>
            {{ $t('ai.reject') }}
          </a-button>
          <a-button
            size="small"
            class="approve-btn"
            :disabled="buttonsDisabled"
            @click="handleApproveCommand"
          >
            <template #icon>
              <CheckOutlined />
            </template>
            {{ $t('ai.run') }}
          </a-button>
        </div>
        <div
          v-if="showCancelButton"
          class="bottom-buttons cancel-row"
        >
          <a-button
            size="small"
            class="cancel-btn"
            @click="handleCancel"
          >
            <template #icon>
              <CloseOutlined />
            </template>
            {{ $t('ai.cancel') }}
          </a-button>
        </div>
        <div
          v-if="showResumeButton"
          class="bottom-buttons"
        >
          <a-button
            size="small"
            type="primary"
            class="resume-btn"
            :disabled="resumeDisabled"
            @click="handleResume"
          >
            <template #icon>
              <RedoOutlined />
            </template>
            {{ $t('ai.resume') }}
          </a-button>
        </div>
        <div class="input-send-container">
          <a-textarea
            v-model:value="chatInputValue"
            :placeholder="$t('ai.agentMessage')"
            class="chat-textarea"
            :auto-size="{ minRows: 2, maxRows: 20 }"
            @keydown="handleKeyDown"
            @input="handleInputChange"
          />
          <div
            v-if="showHostSelect"
            class="host-select-popup"
          >
            <a-input
              ref="hostSearchInputRef"
              v-model:value="hostSearchValue"
              :placeholder="$t('ai.searchHost')"
              size="small"
              class="mini-host-search-input"
              allow-clear
            />
            <div class="host-select-list">
              <div
                v-for="item in filteredHostOptions"
                :key="item.value"
                class="host-select-item"
                :class="{ hovered: hovered === item.value }"
                @mouseover="hovered = item.value"
                @mouseleave="hovered = null"
                @click="onHostClick(item)"
              >
                {{ item.label }}
              </div>
              <div
                v-if="filteredHostOptions.length === 0"
                class="host-select-empty"
                >{{ $t('ai.noMatchingHosts') }}</div
              >
            </div>
          </div>
          <div class="input-controls">
            <a-select
              v-model:value="chatTypeValue"
              size="small"
              style="width: 100px"
              :options="AiTypeOptions"
              show-search
            ></a-select>
<<<<<<< HEAD
            <a-select
              v-if="chatTypeValue == 'chat'"
=======
            <!-- <a-select
              v-if="chatTypeValue !== 'agent'"
>>>>>>> acd46e3f
              v-model:value="chatModelValue"
              size="small"
              :options="AiModelsOptions"
              show-search
            ></a-select> -->
            <a-button
              :disabled="!showSendButton"
              size="small"
              class="custom-round-button compact-button"
              style="margin-left: 8px"
              @click="sendMessage"
            >
              <img
                :src="sendIcon"
                alt="send"
                style="width: 18px; height: 18px"
              />
            </a-button>
          </div>
        </div>
      </div>
    </a-tab-pane>
    <template #rightExtra>
      <div class="right-extra-buttons">
        <a-tooltip :title="$t('ai.newChat')">
          <a-button
            type="text"
            class="action-icon-btn"
            @click="handlePlusClick"
          >
            <img
              :src="plusIcon"
              alt="plus"
            />
          </a-button>
        </a-tooltip>
        <a-tooltip :title="$t('ai.showChatHistory')">
          <a-dropdown :trigger="['click']">
            <a-button
              type="text"
              class="action-icon-btn"
              @click="handleHistoryClick"
            >
              <img
                :src="historyIcon"
                alt="history"
              />
            </a-button>
            <template #overlay>
              <a-menu class="history-dropdown-menu">
                <a-menu-item
                  v-for="(history, index) in historyList"
                  :key="index"
                  class="history-menu-item"
                  @click="restoreHistoryTab(history)"
                >
                  <div class="history-item-content">
                    <div class="history-title">{{ history.chatTitle }}</div>
                    <div class="history-type">{{ history.chatType }}</div>
                  </div>
                </a-menu-item>
              </a-menu>
            </template>
          </a-dropdown>
        </a-tooltip>
        <a-tooltip :title="$t('ai.closeAiSidebar')">
          <a-button
            type="text"
            class="action-icon-btn"
            @click="handleClose"
          >
            <img
              :src="foldIcon"
              alt="fold"
            />
          </a-button>
        </a-tooltip>
      </div>
    </template>
  </a-tabs>
</template>

<script setup lang="ts">
import {
  ref,
  reactive,
  onMounted,
  defineAsyncComponent,
  onUnmounted,
  watch,
  computed,
  nextTick
} from 'vue'
import {
  CloseOutlined,
  LaptopOutlined,
  CopyOutlined,
  CheckOutlined,
  PlayCircleOutlined,
  RedoOutlined
} from '@ant-design/icons-vue'
import { notification } from 'ant-design-vue'
import { v4 as uuidv4 } from 'uuid'
import { getAiModel, getChatDetailList, getConversationList } from '@/api/ai/ai'
import eventBus from '@/utils/eventBus'
import {
  getGlobalState,
  updateGlobalState,
  getAllExtensionState
} from '@renderer/agent/storage/state'
import type {
  HistoryItem,
  TaskHistoryItem,
  Host,
  ModelOption,
  ChatMessage,
  MessageContent,
  AssetInfo
} from './types'
import { createNewMessage, parseMessageContent, truncateText, formatHosts } from './utils'
import foldIcon from '@/assets/icons/fold.svg'
import historyIcon from '@/assets/icons/history.svg'
import plusIcon from '@/assets/icons/plus.svg'
import sendIcon from '@/assets/icons/send.svg'
import { useCurrentCwdStore } from '@/store/currentCwdStore'
import { getassetMenu } from '@/api/asset/asset'

const MarkdownRenderer = defineAsyncComponent(
  () => import('@views/components/AiTab/MarkdownRenderer.vue')
)

import { ChatermMessage } from 'src/main/agent/shared/ExtensionMessage'
const hostSearchInputRef = ref()
import debounce from 'lodash/debounce'
const showHostSelect = ref(false)
const hostOptions = ref<{ label: string; value: string; uuid: string }[]>([])
const hostSearchValue = ref('')
const hovered = ref<string | null>(null)
const historyList = ref<HistoryItem[]>([])
const hosts = ref<Host[]>([])
const chatInputValue = ref('')
const chatModelValue = ref('qwen-chat')
const chatTypeValue = ref('agent')
const activeKey = ref('chat')
const showSendButton = ref(true)
const shouldShowSendButton = computed(() => {
  const trimmedValue = chatInputValue.value.trim()
  return trimmedValue.length >= 1 && !/^\s*$/.test(trimmedValue)
})
const lastChatMessageId = ref('')
const buttonsDisabled = ref(false)
const resumeDisabled = ref(false)
const showCancelButton = ref(false)

// 当前活动对话的 ID
const currentChatId = ref<string | null>(null)
const authTokenInCookie = ref<string | null>(null)

const chatHistory = reactive<ChatMessage[]>([])
const webSocket = ref<WebSocket | null>(null)

const props = defineProps({
  toggleSidebar: {
    type: Function,
    required: true
  }
})

const AiModelsOptions = ref<ModelOption[]>([])
const AiTypeOptions = [
  { label: 'Chat', value: 'chat' },
  { label: 'Command', value: 'cmd' },
  { label: 'Agent', value: 'agent' }
]

const getChatermMessages = async () => {
  const result = await (window.api as any).chatermGetChatermMessages({
    taskId: currentChatId.value
  })
  const messages = result as ChatermMessage[]
  console.log('result', messages)
  return messages
}

// 获取当前活跃Tab的主机信息
const getCurentTabAssetInfo = async (): Promise<AssetInfo | null> => {
  try {
    // 创建一个Promise来等待assetInfoResult事件
    const assetInfo = await new Promise<AssetInfo | null>((resolve, reject) => {
      // 设置超时
      const timeout = setTimeout(() => {
        eventBus.off('assetInfoResult', handleResult)
        reject(new Error('获取资产信息超时'))
      }, 5000) // 5秒超时

      // 监听结果事件
      const handleResult = (result: AssetInfo | null) => {
        clearTimeout(timeout)
        eventBus.off('assetInfoResult', handleResult)
        resolve(result)
      }
      eventBus.on('assetInfoResult', handleResult)
      // 发出请求事件
      eventBus.emit('getActiveTabAssetInfo')
    })
    // 直接在这里处理结果
    if (assetInfo) {
      console.log('获取到资产信息:', assetInfo)
      return assetInfo
    } else {
      console.error('未能获取到当前标签页的资产信息:')
      return null
    }
  } catch (error) {
    console.error('获取资产信息时发生错误:', error)
    return null
  }
}

// 切换标签时候，当前的对话ID修改为对应的chat tag的id
const handleTabChange = (key: string | number) => {
  currentChatId.value = historyList.value.find((item) => item.chatType === key)?.id || null
}

const sendMessage = async () => {
  if (chatInputValue.value.trim() === '') {
    notification.error({
      message: '发送内容错误',
      description: '发送内容为空，请输入内容',
      duration: 3
    })
    return 'SEND_ERROR'
  }
  const userContent = chatInputValue.value.trim()
  if (!userContent) return
  // 获取当前活跃主机是否存在
  if (hosts.value.length === 0) {
    const assetInfo = await getCurentTabAssetInfo()
    // console.log('assetInsssssfo', assetInfo)
    if (assetInfo) {
      if (assetInfo.organizationId !== 'personal') {
        hosts.value.push({
          host: assetInfo.ip,
          uuid: assetInfo.uuid,
          connection: 'organization',
          organizationId: assetInfo.organizationId
        })
      } else {
        hosts.value.push({
          host: assetInfo.ip,
          uuid: assetInfo.uuid,
          connection: 'personal',
          organizationId: 'personal_01'
        })
      }
    } else {
      notification.error({
        message: '获取当前资产连接信息失败',
        description: '请先建立资产连接',
        duration: 3
      })
      return 'ASSET_ERROR'
    }
  }
  await sendMessageToMain(userContent)

  const userMessage: ChatMessage = {
    id: uuidv4(),
    role: 'user',
    content: userContent,
    type: 'message',
    ask: '',
    say: '',
    ts: 0
  }
  chatHistory.push(userMessage)
  chatInputValue.value = ''
  return
}

const handleClose = () => {
  props.toggleSidebar('right')
  eventBus.emit('updateRightIcon', false)
}

const handleKeyDown = (e: KeyboardEvent) => {
  // 检查是否是输入法确认键
  if (e.key === 'Enter' && !e.shiftKey && !e.isComposing) {
    e.preventDefault()
    sendMessage()
  }
}

const handlePlusClick = async () => {
  const currentInput = chatInputValue.value
  const newChatId = uuidv4()
  currentChatId.value = newChatId
  chatTypeValue.value = 'agent'
  hosts.value = []

  const chatTitle = currentInput ? truncateText(currentInput) : 'New chat'

  historyList.value.unshift({
    id: newChatId,
    chatTitle,
    chatType: chatTypeValue.value,
    chatContent: []
  })

  chatHistory.length = 0
  chatInputValue.value = ''
  // 开启新窗口后，cancel掉原始的agent窗口
  console.log('handleCancel:取消')
  const response = await (window.api as any).cancelTask()
  console.log('主进程响应:', response)
  buttonsDisabled.value = false
  resumeDisabled.value = false
  showCancelButton.value = false
  showSendButton.value = true
  if (currentInput.trim()) {
    sendMessage()
  }
}

const containerKey = ref(0)

const restoreHistoryTab = async (history: HistoryItem) => {
  if (webSocket.value) {
    webSocket.value.close()
    webSocket.value = null
  }

  hosts.value = []
  containerKey.value++

  currentChatId.value = history.id
  chatTypeValue.value = history.chatType
  lastChatMessageId.value = ''

  try {
    if (history.chatType === 'agent') {
      try {
        const metadataResult = await (window.api as any).getTaskMetadata(history.id)
        if (
          metadataResult.success &&
          metadataResult.data &&
          Array.isArray(metadataResult.data.hosts)
        ) {
          for (const item of metadataResult.data.hosts) {
            if (item && typeof item === 'object' && 'host' in item) {
              let ip = item.host
              let uuid = item.uuid || ''
              let connection = item.connection
              let organizationId = item.organizationId
              if (ip && !hosts.value.some((h) => h.host === ip)) {
                hosts.value.push({
                  host: ip,
                  uuid: uuid,
                  connection: connection,
                  organizationId: organizationId
                })
              }
            }
          }
        }
      } catch (e) {
        console.error('获取metadata失败:', e)
      }
      const conversationHistory = await getChatermMessages()
      console.log('[conversationHistory]', conversationHistory)
      chatHistory.length = 0
      // 按时间戳排序并过滤相邻重复项
      let lastItem: any = null
      conversationHistory.forEach((item, index) => {
        // 检查是否与前一项重复
        const isDuplicate =
          lastItem &&
          item.text === lastItem.text &&
          item.ask === lastItem.ask &&
          item.say === lastItem.say &&
          item.type === lastItem.type

        if (
          !isDuplicate &&
          (item.ask === 'followup' ||
            item.ask === 'command' ||
            item.say === 'completion_result' ||
            item.say === 'text' ||
            item.ask === 'resume_task' ||
            item.say === 'user_feedback')
        ) {
          let role: 'assistant' | 'user' = 'assistant'
          if (index === 0 || item.say === 'user_feedback') {
            role = 'user'
          }
          const userMessage: ChatMessage = {
            id: uuidv4(),
            role: role,
            content: item.text || '',
            type: item.type,
            ask: item.ask,
            say: item.say,
            ts: item.ts
          }
          if (!item.partial && item.type === 'ask' && item.text) {
            try {
              let contentJson = JSON.parse(item.text)
              if (item.ask === 'followup') {
                userMessage.content = contentJson
                userMessage.selectedOption = contentJson?.selected
              } else {
                userMessage.content = contentJson?.question
              }
            } catch (e) {
              userMessage.content = item.text
            }
          }
          chatHistory.push(userMessage)
          lastItem = item
        }
      })
      // TODO:将hosts的发送时机推迟到点击resume按钮时
      if (hosts.value.length === 0) {
        notification.error({
          message: '获取当前资产连接信息失败',
          description: '请先建立资产连接',
          duration: 3
        })
        return 'ASSET_ERROR'
      }
      await (window.api as any).sendToMain({
        type: 'showTaskWithId',
        text: history.id,
        hosts: hosts.value.map((h) => ({
          host: h.host,
          uuid: h.uuid,
          connection: h.connection,
          organizationId: h.organizationId
        })),
        cwd: currentCwd.value
      })
    } else {
      const res = await getChatDetailList({
        conversationId: history.id,
        limit: 10,
        offset: 0
      })

      const chatContentTemp = res.data.list
        .map((item: any) => {
          try {
            const parsedContent = JSON.parse(item.content)
            if (
              typeof parsedContent === 'object' &&
              parsedContent !== null &&
              ['user', 'assistant'].includes(parsedContent.role) &&
              typeof parsedContent.content === 'string'
            ) {
              return {
                id: uuidv4(),
                role: parsedContent.role as 'user' | 'assistant',
                content: parsedContent.content,
                type: 'message',
                ask: '',
                say: ''
              } as ChatMessage
            }
          } catch (e) {
            console.error('解析聊天记录失败:', e)
          }
          return null
        })
        .filter(Boolean)

      chatHistory.length = 0
      chatHistory.push(...chatContentTemp)
    }
    chatInputValue.value = ''
  } catch (err) {
    console.error(err)
  }
}

const handleHistoryClick = async () => {
  try {
    if (chatTypeValue.value === 'agent') {
      // 从 globalState 获取所有 agent 历史记录并按 ts 倒序排序
      const agentHistory = (
        ((await getGlobalState('taskHistory')) as TaskHistoryItem[]) || []
      ).sort((a, b) => b.ts - a.ts)
      // 转换格式并添加到历史列表
      historyList.value = []
      agentHistory.forEach((messages) => {
        historyList.value.push({
          id: messages.id,
          chatTitle: truncateText(messages?.task || 'Agent Chat'),
          chatType: 'agent',
          chatContent: []
        })
      })
    } else {
      const res = await getConversationList({})
      historyList.value = res.data.list
        .filter((item) => item.conversateType !== 'agent')
        .map((item: any) => ({
          id: item.conversationId,
          chatTitle: truncateText(item.title),
          chatType: item.conversateType,
          chatContent: []
        }))
    }
  } catch (err) {
    console.error('Failed to get conversation list:', err)
  }
}

const handleApplyCommand = (message: ChatMessage) => {
  eventBus.emit('executeTerminalCommand', message.content + '\n')
}

const handleCopyContent = async (message: ChatMessage) => {
  try {
    const content =
      typeof message.content === 'string'
        ? message.content
        : (message.content as MessageContent).question || ''
    await navigator.clipboard.writeText(content)
    eventBus.emit('executeTerminalCommand', content)
  } catch (err) {
    console.error('Copy failed:', err)
    notification.error({
      message: 'Error',
      description: 'Copy failed',
      duration: 3,
      placement: 'topRight'
    })
  }
}

const handleRejectContent = async () => {
  let message = chatHistory.at(-1)
  if (!message) {
    return false
  }
  try {
    let messageRsp = {
      type: 'askResponse',
      askResponse: 'noButtonClicked',
      text: ''
    }
    switch (message.ask) {
      case 'followup':
        messageRsp.askResponse = 'messageResponse'
        messageRsp.text =
          typeof message.content === 'object' && 'options' in message.content
            ? (message.content as MessageContent).options?.[1] || ''
            : ''
        break
      case 'api_req_failed':
        messageRsp.askResponse = 'noButtonClicked'
        break
      case 'completion_result':
        messageRsp.askResponse = 'messageResponse'
        messageRsp.text = 'Task completed failed.'
        break
      case 'auto_approval_max_req_reached':
        messageRsp.askResponse = 'noButtonClicked'
        break
    }
    message.action = 'rejected'
    console.log('发送消息到主进程:', messageRsp)
    const response = await (window.api as any).sendToMain(messageRsp)
    buttonsDisabled.value = true
    console.log('主进程响应:', response)
  } catch (error) {
    console.error('发送消息到主进程失败:', error)
  }
}

const handleOptionChoose = async (message: ChatMessage, option?: string) => {
  try {
    if (option) {
      message.selectedOption = option
    }
    let messageRsp = {
      type: 'askResponse',
      askResponse: option || 'yesButtonClicked',
      text: ''
    }
    switch (message.ask) {
      case 'followup':
        messageRsp.askResponse = 'messageResponse'
        messageRsp.text = option || ''
        break
    }
    console.log('发送消息到主进程:', messageRsp)
    const response = await (window.api as any).sendToMain(messageRsp)
    console.log('主进程响应:', response)
  } catch (error) {
    console.error('发送消息到主进程失败:', error)
  }
}

const handleApproveCommand = async () => {
  let message = chatHistory.at(-1)
  if (!message) {
    return false
  }
  try {
    let messageRsp = {
      type: 'askResponse',
      askResponse: 'yesButtonClicked',
      text: ''
    }
    switch (message.ask) {
      case 'followup':
        messageRsp.askResponse = 'messageResponse'
        messageRsp.text =
          typeof message.content === 'object' && 'options' in message.content
            ? (message.content as MessageContent).options?.[0] || ''
            : ''
        break
      case 'api_req_failed':
        messageRsp.askResponse = 'yesButtonClicked'
        break
      case 'completion_result':
        messageRsp.askResponse = 'messageResponse'
        messageRsp.text = 'Task completed successfully.'
        break
      case 'auto_approval_max_req_reached':
        messageRsp.askResponse = 'yesButtonClicked'
        break
    }
    message.action = 'approved'
    console.log('发送消息到主进程:', messageRsp)
    const response = await (window.api as any).sendToMain(messageRsp)
    buttonsDisabled.value = true
    console.log('主进程响应:', response)
  } catch (error) {
    console.error('发送消息到主进程失败:', error)
  }
}

const handleCancel = async () => {
  console.log('handleCancel:取消')
  const response = await (window.api as any).cancelTask()
  console.log('主进程响应:', response)
  showCancelButton.value = false
}

const handleResume = async () => {
  let message = chatHistory.at(-1)
  if (!message) {
    return false
  }
  console.log('handleResume:恢复')
  const messageRsp = {
    type: 'askResponse',
    askResponse: 'yesButtonClicked'
  }
  console.log('发送消息到主进程:', messageRsp)
  const response = await (window.api as any).sendToMain(messageRsp)
  console.log('主进程响应:', response)
  resumeDisabled.value = true
}

// 声明removeListener变量
let removeListener: (() => void) | null = null

const currentCwdStore = useCurrentCwdStore()

// 使用计算属性来获取当前工作目录
const currentCwd = computed(() => currentCwdStore.currentCwd)

// 监听 currentCwd 的变化
watch(currentCwd, (newValue) => {
  console.log('当前工作目录:', newValue)
})

watch(chatTypeValue, async (newValue) => {
  try {
    await updateGlobalState('chatSettings', {
      mode: newValue
    })
  } catch (error) {
    console.error('更新 chatSettings 失败:', error)
  }
})

// 修改 onMounted 中的初始化代码
onMounted(async () => {
  const { chatSettings } = await getAllExtensionState()
  chatTypeValue.value = chatSettings.mode
  authTokenInCookie.value = localStorage.getItem('ctm-token')
  const chatId = uuidv4()

  historyList.value = [
    {
      id: chatId,
      chatTitle: 'New chat',
      chatType: chatTypeValue.value,
      chatContent: []
    }
  ]

  currentChatId.value = chatId

  try {
    const res = await getAiModel({})
    AiModelsOptions.value = res.data.models.map((model: any) => ({
      label: model.name,
      value: model.name
    }))
  } catch (err) {
    console.error('Failed to get AI models:', err)
  }

  let lastMessage: any = null
  let lastPartialMessage: any = null
  removeListener = (window.api as any).onMainMessage((message: any) => {
    console.log('Received main process message:', message)
    if (message?.type === 'partialMessage') {
      showSendButton.value = false
      showCancelButton.value = true
      let lastMessageInChat = chatHistory.at(-1)

      let openNewMessage =
        (lastMessage?.type === 'state' && !lastPartialMessage?.partialMessage?.partial) ||
        lastMessageInChat?.role === 'user' ||
        !lastMessage ||
        lastPartialMessage.partialMessage.ts !== message.partialMessage.ts

      if (lastMessage && JSON.stringify(lastMessage) === JSON.stringify(message)) {
        return
      }

      if (openNewMessage) {
        const newAssistantMessage = createNewMessage(
          'assistant',
          message.partialMessage.text,
          message.partialMessage.type,
          message.partialMessage.type === 'ask' ? message.partialMessage.ask : '',
          message.partialMessage.type === 'say' ? message.partialMessage.say : '',
          message.partialMessage.ts
        )

        if (!message.partialMessage.partial && message.partialMessage.type === 'ask') {
          newAssistantMessage.content = parseMessageContent(message.partialMessage.text)
        }

        lastChatMessageId.value = newAssistantMessage.id
        chatHistory.push(newAssistantMessage)
      } else if (lastMessageInChat && lastMessageInChat.role === 'assistant') {
        lastMessageInChat.content = message.partialMessage.text
        lastMessageInChat.type = message.partialMessage.type
        lastMessageInChat.ask =
          message.partialMessage.type === 'ask' ? message.partialMessage.ask : ''
        lastMessageInChat.say =
          message.partialMessage.type === 'say' ? message.partialMessage.say : ''

        if (!message.partialMessage.partial && message.partialMessage.type === 'ask') {
          lastMessageInChat.content = parseMessageContent(message.partialMessage.text)
        }
      }

      lastPartialMessage = message
      if (!message.partialMessage?.partial) {
        showSendButton.value = true
        showCancelButton.value = false
      }
    }
    lastMessage = message
    console.log('chatHistory after processing:', chatHistory)
  })
})

onUnmounted(() => {
  if (typeof removeListener === 'function') {
    removeListener()
    removeListener = null
  }
})

// 添加发送消息到主进程的方法
const sendMessageToMain = async (userContent: string) => {
  try {
    let message
    if (chatHistory.length === 0) {
      message = {
        type: 'newTask',
        askResponse: 'messageResponse',
        text: userContent,
        terminalOutput: '',
        hosts: hosts.value.map((h) => ({
          host: h.host,
          uuid: h.uuid,
          connection: h.connection,
          organizationId: h.organizationId
        })),
        cwd: currentCwd.value
      }
    } else {
      message = {
        type: 'askResponse',
        askResponse: 'messageResponse',
        text: userContent,
        cwd: currentCwd.value
      }
    }
    console.log('发送消息到主进程:', message)
    const response = await (window.api as any).sendToMain(message)
    console.log('主进程响应:', response)
  } catch (error) {
    console.error('发送消息到主进程失败:', error)
  }
}

const chatContainer = ref<HTMLElement | null>(null)

// Add auto scroll function
const scrollToBottom = () => {
  nextTick(() => {
    if (chatContainer.value) {
      chatContainer.value.scrollTop = chatContainer.value.scrollHeight
    }
  })
}

// Watch chatHistory changes
watch(
  chatHistory,
  () => {
    scrollToBottom()
  },
  { deep: true }
)

// 计算属性，用于获取当前聊天会话的 hosts
const currentChatHosts = computed(() => hosts.value)
// Watch chatHistory length changes to enable buttons
watch(
  () => chatHistory.length,
  () => {
    buttonsDisabled.value = false
    resumeDisabled.value = false
  }
)

const showBottomButton = computed(() => {
  if (chatHistory.length === 0) {
    return false
  }
  let message = chatHistory.at(-1)
  if (!message) {
    return false
  }
  return (
    chatTypeValue.value === 'agent' &&
    lastChatMessageId.value !== '' &&
    lastChatMessageId.value == message.id &&
    message.ask === 'command'
  )
})

// 1. 新增状态变量
const filteredHostOptions = computed(() =>
  hostOptions.value.filter((item) => item.label.includes(hostSearchValue.value))
)
const onHostClick = (item: any) => {
  if (!hosts.value.some((h) => h.host === item.label)) {
    hosts.value.push({
      host: item.label,
      uuid: item.uuid,
      connection: item.connection,
      organizationId: item.organizationId
    })
  }
  showHostSelect.value = false
  chatInputValue.value = ''
}

// 2. 监听输入框内容变化
const handleInputChange = async (e: Event) => {
  const value = (e.target as HTMLTextAreaElement).value
  if (hosts.value.length === 0 && value === '@') {
    showHostSelect.value = true
    hostSearchValue.value = '' // 清空搜索框
    await fetchHostOptions('') // 这里调用，获取所有主机
    nextTick(() => {
      hostSearchInputRef.value?.focus?.()
    })
  } else {
    showHostSelect.value = false
  }
}

// 3. 获取主机列表
const debouncedFetchHostOptions = debounce((search: string) => {
  fetchHostOptions(search)
}, 300)

watch(hostSearchValue, (newVal) => {
  debouncedFetchHostOptions(newVal)
})
const fetchHostOptions = async (search: string) => {
  const hostsList = await (window.api as any).getUserHosts(search)

  let formatted = formatHosts(hostsList || [])

  // 获取资产菜单数据
  let assetHosts: { ip: string; organizationId: string }[] = []
  try {
    const res = await getassetMenu({ organizationId: 'firm-0001' })
    if (res && res.data && Array.isArray(res.data.routers)) {
      // 遍历 routers 下所有 children
      const routers = res.data.routers
      routers.forEach((group: any) => {
        if (Array.isArray(group.children)) {
          group.children.forEach((item: any) => {
            if (item.ip && item.organizationId) {
              assetHosts.push({ ip: item.ip, organizationId: item.organizationId })
            }
          })
        }
      })
    }
  } catch (e) {
    // 忽略资产接口异常
  }
  // 去重，只保留唯一 ip+organizationId
  const uniqueAssetHosts = Array.from(
    new Map(assetHosts.map((h) => [h.ip + '_' + h.organizationId, h])).values()
  )
  // 转换为 hostOptions 兼容格式
  const assetHostOptions = uniqueAssetHosts.map((h) => ({
    label: h.ip,
    value: h.ip + '_' + h.organizationId,
    uuid: h.ip + '_' + h.organizationId,
    organizationId: h.organizationId,
    connection: 'organization'
  }))

  for (const host of formatted) {
    host.connection = 'personal'
    assetHostOptions.push(host)
  }

  const allOptions = [...assetHostOptions]
  const deduped = Array.from(
    new Map(allOptions.map((h) => [h.label + '_' + (h.organizationId || ''), h])).values()
  )

  hostOptions.value.splice(0, hostOptions.value.length, ...deduped)

  console.log('hostOptions', hostOptions.value)
}

const showResumeButton = computed(() => {
  if (chatHistory.length === 0) {
    return false
  }
  let message = chatHistory.at(-1)
  if (!message) {
    return false
  }
  return chatTypeValue.value === 'agent' && message.ask === 'resume_task'
})

const handleAddHostClick = async () => {
  showHostSelect.value = !showHostSelect.value
  if (showHostSelect.value) {
    hostSearchValue.value = ''
    await fetchHostOptions('')
    nextTick(() => {
      hostSearchInputRef.value?.focus?.()
    })
  }
}

// 使用immediate选项确保初始化时也执行一次
watch(
  shouldShowSendButton,
  (newValue) => {
    showSendButton.value = newValue
  },
  { immediate: true }
)
</script>

<style lang="less" scoped>
.ai-chat-custom-tabs {
  :deep(.ant-tabs-tab:not(.ant-tabs-tab-active) .ant-tabs-tab-btn) {
    color: #e0e0e0;
    transition:
      color 0.2s,
      text-shadow 0.2s;
  }

  :deep(.ant-tabs-nav) {
    height: 26px;
    margin-bottom: 2px;
  }

  :deep(.ant-tabs-tab) {
    padding: 0 4px;
    height: 22px;
    line-height: 22px;
    font-size: 12px;
  }
}

.ai-chat-flex-container {
  display: flex;
  flex-direction: column;
  height: 100%;
  background-color: #141414;
  border-radius: 8px;
  overflow: hidden;
}

.hosts-display-container {
  position: relative;
  background-color: #141414;
  display: flex;
  flex-wrap: wrap;
  gap: 4px;
  position: sticky;
  top: 0;
  z-index: 1;
  border-bottom: 0px solid #333;
  justify-content: flex-start;
  user-select: text;

  :deep(.ant-tag) {
    font-size: 10px;
    padding: 0 6px;
    height: 16px;
    line-height: 16px;
    display: flex;
    align-items: center;
    margin-left: 2px;
    margin-bottom: 2px;
    background-color: #2a2a2a !important;
    border: 1px solid #3a3a3a !important;
    color: #ffffff !important;

    .anticon-laptop {
      color: #1890ff !important;
      margin-right: 0cap;
    }
  }
}

.other-hosts-display-container {
  background: #2a2a2a;
  color: #fff;
  padding: 0 6px;
  border-radius: 4px;
  border: 1px solid #3a3a3a;
  font-weight: 400;
  display: inline-flex;
  align-items: center;
  height: 16px;
  line-height: 16px;
  margin-left: 2px;
  margin-top: 4px;
}
.hosts-display-container-host-tag {
  font-size: 10px !important;
  display: flex;
  align-items: center;
  padding: 0 6px;
  height: 16px;
  line-height: 16px;
  background-color: #2a2a2a;
  border: 1px solid #3a3a3a;
  color: #ffffff;
  border-radius: 2px;
  margin-bottom: 2px;
  cursor: pointer;
  transition: all 0.2s ease;

  &:hover {
    background-color: #3a3a3a;
    border-color: #4a4a4a;
  }
}
.chat-response-container {
  flex-grow: 1;
  overflow-y: auto;
  padding: 0px 4px 4px 4px;
  margin-top: 2px;
  scrollbar-width: thin;
  height: v-bind(
    'showResumeButton ? "calc(100vh - 202px)" : (showBottomButton ? "calc(100vh - 202px)" : "calc(100vh - 165px)")'
  );
  width: 100%;

  &::-webkit-scrollbar {
    width: 6px;
  }

  &::-webkit-scrollbar-thumb {
    background-color: #4a4a4a;
    border-radius: 3px;

    &:hover {
      background-color: #5a5a5a;
    }
  }
}

.chat-response {
  display: flex;
  flex-direction: column;
  gap: 8px;
  width: 100%;
  min-width: 0;

  .message {
    display: inline-block;
    padding: 8px 12px;
    border-radius: 2px;
    font-size: 12px;
    line-height: 1.5;
    box-sizing: border-box;
    user-select: text;

    &.user {
      align-self: flex-end;
      background-color: #3a3a3a;
      color: #ffffff;
      border-radius: 4px;
      border: none;
      margin-left: auto;
      float: right;
      clear: both;
    }

    &.assistant {
      // align-self: flex-start;
      // background-color: #1e2a38;
      color: #ffffff;
      // border: 1px solid #2c3e50;
      width: 100%;
      padding: 0px;
    }
  }
}

.input-send-container {
  display: flex;
  flex-direction: column;
  gap: 4px;
  background-color: #141414;
  border-radius: 8px;
  border: 1px solid #333;
  width: 100%;

  .chat-textarea {
    background-color: #141414 !important;
    color: #fff !important;
    border: none !important;
    box-shadow: none !important;
    font-size: 12px !important;
  }

  .ant-textarea {
    background-color: #141414 !important;
    border: none !important;
    border-radius: 8px !important;
    color: #e0e0e0 !important;
    padding: 8px 12px !important;
    font-size: 12px !important;

    :deep(.ant-input::placeholder) {
      color: #666 !important;
    }
  }
}

.input-controls {
  display: flex;
  align-items: center;
  justify-content: space-between;
  gap: 4px;
  padding: 4px 8px;

  .ant-select {
    width: 120px;

    :deep(.ant-select-selector) {
      background-color: transparent !important;
      border: none !important;
      border-radius: 4px !important;
      color: #e0e0e0 !important;
      height: 24px !important;
      line-height: 24px !important;
    }

    :deep(.ant-select-selection-item) {
      font-size: 12px !important;
      line-height: 24px !important;
    }
  }

  .custom-round-button {
    height: 18px;
    width: 18px;
    padding: 0;
    border-radius: 50%;
    font-size: 10px;
    background-color: #1656b1;
    border: 1px solid #2d6fcd;
    color: white;
    transition: all 0.2s ease;
    display: flex;
    align-items: center;
    justify-content: center;
    gap: 3px;

    &:hover {
      transform: scale(1.15);
      border-color: #40a9ff;
    }

    &:active {
      transform: scale(0.95);
      box-shadow: none;
      border-color: #1890ff;
    }

    &[disabled] {
      cursor: not-allowed;
      opacity: 0.2;
      pointer-events: none;

      &:hover {
        transform: none;
      }
    }
  }
}

.assistant-message-container {
  display: flex;
  flex-direction: column;
  gap: 2px;
  width: 100%;

  .message-actions {
    display: flex;
    flex-direction: column;
    gap: 6px;
    margin-top: 0px;
    width: 100%;

    .options-container {
      display: flex;
      flex-direction: column;
      gap: 8px;
      width: 100%;

      .option-btn {
        width: 100%;
        height: auto;
        white-space: normal;
        text-align: left;
        padding: 8px 12px;
        line-height: 1.4;
        font-size: 12px;
        background-color: #2a2a2a;
        border: 1px solid #3a3a3a;
        color: #e0e0e0;
        transition: all 0.2s ease;

        &:hover {
          background-color: #3a3a3a;
          border-color: #4a4a4a;
          transform: translateX(4px);
        }

        &:active {
          background-color: #4a4a4a;
          transform: translateX(2px);
        }

        &.selected {
          background-color: #1656b1;
          border-color: #2d6fcd;
          color: white;
          transform: none;

          &:hover {
            background-color: #1656b1;
            border-color: #2d6fcd;
            transform: none;
          }
        }
      }
    }

    .action-buttons {
      width: 100%;
      margin: 0;
      padding: 0;

      .button-row {
        display: flex;
        gap: 4px;
        width: 100%;

        &:has(.options-container) {
          flex-direction: column;
        }
      }
    }

    .action-btn {
      height: 18px;
      padding: 0 6px;
      border-radius: 4px;
      font-size: 10px;
      display: flex;
      align-items: center;
      gap: 3px;
      transition: all 0.3s ease;
      border: none;

      &.copy-btn {
        background-color: #2a2a2a;
        color: #e0e0e0;

        &:hover {
          background-color: #3a3a3a;
          transform: translateY(-1px);
          box-shadow: 0 2px 4px rgba(0, 0, 0, 0.2);
        }

        &:active {
          transform: translateY(0);
        }
      }

      &.apply-btn {
        background-color: #4caf50;
        color: white;

        &:hover {
          background-color: #45a049;
          transform: translateY(-1px);
          box-shadow: 0 2px 4px rgba(0, 0, 0, 0.2);
        }

        &:active {
          transform: translateY(0);
        }
      }

      .anticon {
        font-size: 12px;
      }
    }
  }
}

.right-extra-buttons {
  display: flex;
  align-items: center;
  gap: 4px;
  padding: 0 4px;

  .action-icon-btn {
    width: 20px;
    height: 20px;
    padding: 0;
    display: flex;
    align-items: center;
    justify-content: center;
    color: #e0e0e0;
    border-radius: 4px;
    transition: all 0.3s ease;
    filter: invert(0.25);

    &:hover {
      background-color: rgba(255, 255, 255, 0.1);
      color: #fff;
      filter: invert(0.1);
    }

    &:active {
      background-color: rgba(255, 255, 255, 0.15);
    }

    .anticon,
    img {
      width: 14px;
      height: 14px;
      opacity: 0.65;
    }
  }
}

.history-dropdown-menu {
  max-height: 400px;
  overflow-y: auto;
  padding: 4px;
  background-color: #2a2a2a;
  border: 1px solid #3a3a3a;
  border-radius: 8px;
  box-shadow: 0 4px 12px rgba(0, 0, 0, 0.15);

  &::-webkit-scrollbar {
    width: 4px;
  }

  &::-webkit-scrollbar-thumb {
    background-color: #4a4a4a;
    border-radius: 2px;

    &:hover {
      background-color: #5a5a5a;
    }
  }
}

.history-menu-item {
  padding: 6px 8px !important;
  margin: 2px 0 !important;
  border-radius: 4px !important;
  transition: all 0.2s ease !important;
  min-height: unset !important;

  &:hover {
    background-color: #3a3a3a !important;
    transform: translateX(2px);
  }

  &:active {
    background-color: #4a4a4a !important;
  }
}

.history-item-content {
  display: flex;
  flex-direction: row;
  align-items: center;
  gap: 8px;
}

.history-title {
  color: #e0e0e0;
  font-size: 12px;
  font-weight: 500;
  white-space: nowrap;
  overflow: hidden;
  text-overflow: ellipsis;
  flex: 1;
}

.history-type {
  color: #888;
  font-size: 10px;
  padding: 1px 4px;
  background-color: #333;
  border-radius: 3px;
  display: inline-block;
  width: fit-content;
  flex-shrink: 0;
}

:deep(.ant-input::placeholder) {
  color: #666 !important;
}

.action-status {
  padding: 4px 8px;
  border-radius: 4px;
  font-size: 12px;

  &.approved {
    background-color: #52c41a20;
    color: #52c41a;
  }

  &.rejected {
    background-color: #ff4d4f20;
    color: #ff4d4f;
  }
}

.action-buttons {
  margin: 0;
  padding: 0;
  width: 100%;

  .button-row {
    display: flex;
    gap: 4px;
    justify-content: flex-end;
    margin-top: 2px;

    .options-container {
      display: flex;
      flex-wrap: wrap;
      gap: 4px;
      width: 100%;
      justify-content: flex-end;

      &.vertical-layout {
        flex-direction: column;
        align-items: stretch;

        .action-btn {
          width: 100%;
          justify-content: flex-start;
          text-align: left;
        }
      }
    }
  }
}

.bottom-container {
  display: flex;
  flex-direction: column;
  gap: 4px;
}

.bottom-buttons {
  display: flex;
  gap: 8px;
  width: 100%;
  padding: 4px 8px;

  &.cancel-row {
    padding-top: 0;
  }

  .reject-btn,
  .approve-btn,
  .cancel-btn,
  .resume-btn {
    flex: 1;
    display: flex;
    align-items: center;
    justify-content: center;
    gap: 4px;
    font-size: 10px;
    border-radius: 4px;
    transition: all 0.3s ease;
  }

  .reject-btn {
    background-color: #2a2a2a;
    border-color: #3a3a3a;
    color: #e0e0e0;

    &:hover {
      background-color: #ff4d4f20;
      border-color: #ff4d4f;
      color: #ff4d4f;
    }

    &[disabled] {
      background-color: #141414 !important;
      border-color: #2a2a2a !important;
      color: #666666 !important;
      cursor: not-allowed;

      &:hover {
        background-color: #141414 !important;
        border-color: #2a2a2a !important;
        color: #666666 !important;
      }
    }
  }

  .approve-btn {
    color: #e0e0e0;
    background-color: #1656b1;
    border-color: #2d6fcd;

    &:hover {
      background-color: #52c41a20;
      border-color: #52c41a;
      color: #52c41a;
    }

    &[disabled] {
      background-color: #141414 !important;
      border-color: #2a2a2a !important;
      color: #666666 !important;
      cursor: not-allowed;

      &:hover {
        background-color: #141414 !important;
        border-color: #2a2a2a !important;
        color: #666666 !important;
      }
    }
  }

  .cancel-btn {
    background-color: #2a2a2a;
    border-color: #3a3a3a;
    color: #666666;

    &:hover {
      background-color: #3a3a3a;
      border-color: #4a4a4a;
      color: #888888;
    }
    &[disabled] {
      background-color: #141414 !important;
      border-color: #2a2a2a !important;
      color: #666666 !important;
      cursor: not-allowed;

      &:hover {
        background-color: #141414 !important;
        border-color: #2a2a2a !important;
        color: #666666 !important;
      }
    }
  }

  .resume-btn {
    background-color: #1656b1;
    border-color: #2d6fcd;
    color: #cccccc;
    opacity: 0.65;

    &:hover {
      opacity: 1;
      background-color: #1656b1;
      border-color: #2d6fcd;
      color: #ffffff;
    }
    &[disabled] {
      background-color: #141414 !important;
      border-color: #2a2a2a !important;
      color: #666666 !important;
      cursor: not-allowed;

      &:hover {
        background-color: #141414 !important;
        border-color: #2a2a2a !important;
        color: #666666 !important;
      }
    }
  }
}
.mini-host-search-input {
  background-color: #2b2b2b !important;
  border: 1px solid #3a3a3a !important;
  :deep(.ant-input) {
    height: 22px !important;
    font-size: 12px !important;
    background-color: #2b2b2b !important;
    color: #999 !important;
    &::placeholder {
      color: #999 !important;
    }
    padding: 0px 0px 2px 2px !important;
    line-height: 22px !important;
  }
}
.host-select-popup {
  position: absolute;
  left: 20px;
  width: 130px;
  background: #222;
  border-radius: 4px;
  box-shadow: 0 2px 8px #0002;
  border: 1px solid #484747;
}
.host-select-list {
  max-height: 120px;
  overflow-y: auto;
  padding: 2px 0px 2px 0px;
}
.host-select-item {
  padding: 2px 6px;
  cursor: pointer;
  border-radius: 3px;
  margin-bottom: 2px;
  background: #222;
  color: #fff;
  font-size: 12px;
  line-height: 16px;
  transition: background 0.2s;
  &.hovered {
    background: #1656b1;
  }
}
.host-select-empty {
  color: #888;
  text-align: center;
  padding: 8px 0;
}

.ai-welcome-container {
  flex: 1;
  display: flex;
  flex-direction: column;
  align-items: center;
  justify-content: center;
  height: calc(100vh - 165px);
  .ai-welcome-icon {
    margin-bottom: 12px;
    img {
      width: 28px;
      height: 28px;
      opacity: 0.65;
    }
  }
  .ai-welcome-text {
    color: #e0e0e0;
    font-size: 14px;
    text-align: center;
    font-weight: 400;
    opacity: 0.65;
  }
}
</style><|MERGE_RESOLUTION|>--- conflicted
+++ resolved
@@ -238,13 +238,8 @@
               :options="AiTypeOptions"
               show-search
             ></a-select>
-<<<<<<< HEAD
             <a-select
               v-if="chatTypeValue == 'chat'"
-=======
-            <!-- <a-select
-              v-if="chatTypeValue !== 'agent'"
->>>>>>> acd46e3f
               v-model:value="chatModelValue"
               size="small"
               :options="AiModelsOptions"
