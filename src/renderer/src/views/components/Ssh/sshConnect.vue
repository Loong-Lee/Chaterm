<template>
  <div
    ref="terminalContainer"
    class="terminal-container"
  >
    <SearchComp
      v-if="showSearch"
      :search-addon="searchAddon"
      :terminal="terminal"
      @close-search="closeSearch"
    />
    <div
      ref="terminalElement"
      class="terminal"
      @contextmenu="handleRightClick"
      @mousedown="handleMouseDown"
    >
    </div>
<<<<<<< HEAD

=======
    <a-button
      v-show="showAiButton"
      :id="`${connectionId}Button`"
      class="select-button"
      @mousedown.prevent
      @click="onChatToAiClick"
    >
      <span class="main-text">Chat to AI</span>
      <span class="shortcut-text">{{ shortcutKey }}</span>
    </a-button>
    <SuggComp
      v-bind="{ ref: (el) => setRef(el, connectionId) }"
      :unique-key="connectionId"
      :suggestions="suggestions"
      :active-suggestion="activeSuggestion"
    />
>>>>>>> 638b6839
    <v-contextmenu ref="contextmenu">
      <Context
        :is-connect="isConnected"
        :is-sync-input="isSyncInput"
        :term-instance="terminal as any"
        :copy-text="copyText"
        :terminal-id="connectionId"
        @context-act="contextAct"
      />
    </v-contextmenu>
    <SuggComp
      v-bind="{ ref: (el) => setRef(el, connectionId) }"
      :unique-key="connectionId"
      :suggestions="suggestions"
      :active-suggestion="activeSuggestion"
    />
    <a-button
      v-show="showAiButton"
      :id="`${connectionId}Button`"
      class="select-button"
      @mousedown.prevent
      @click="onChatToAiClick"
    >
      Chat to AI
    </a-button>
  </div>

  <div
    v-for="editor in openEditors"
    v-show="editor?.visible"
    :key="editor?.filePath"
  >
    <EditorCode
      :editor="editor"
      @close-vim-editor="closeVimEditor"
      @handle-save="handleSave"
    />
  </div>

  <a-modal
    v-model:visible="showOtpDialog"
    title="二次验证"
    width="30%"
    :mask-closable="false"
    :keyboard="false"
  >
    <div>
      <p>{{ otpPrompt || '请输入验证码' }}</p>
      <a-input-password
        v-model:value="otpCode"
        placeholder="验证码"
        :visibility-toggle="false"
        @press-enter="submitOtpCode"
      />
      <span
        v-show="showOtpDialogErr"
        style="color: red"
        >验证码错误</span
      >
      <span
        v-show="showOtpDialogCheckErr"
        style="color: red"
        >请输入验证码</span
      >
    </div>
    <template #footer>
      <a-button
        key="submit"
        @click="cancelOtp"
        >取消</a-button
      >
      <a-button
        type="primary"
        @click="submitOtpCode"
        >确认
      </a-button>
    </template>
  </a-modal>
</template>

<script lang="ts" setup>
const copyText = ref('')
import SearchComp from '../Term/searchComp.vue'
import Context from '../Term/contextComp.vue'
import SuggComp from '../Term/suggestion.vue'
import eventBus from '@/utils/eventBus'
import { useCurrentCwdStore } from '@/store/currentCwdStore'
import { markRaw, onBeforeUnmount, onMounted, onUnmounted, PropType, nextTick, reactive, ref, watch, computed } from 'vue'
import { shortcutService } from '@/services/shortcutService'
import { Terminal } from 'xterm'
import { FitAddon } from 'xterm-addon-fit'
import { SearchAddon } from 'xterm-addon-search'
import { IDisposable } from 'xterm'
import 'xterm/css/xterm.css'
import { defineEmits } from 'vue'
import type { editorData } from '@/views/components/Term/Editor/dragEditor.vue'
import { LanguageMap } from '@/views/components/Term/Editor/languageMap'
import EditorCode from '@/views/components//Term/Editor/dragEditor.vue'
import { message, Modal } from 'ant-design-vue'
import { aliasConfigStore } from '@/store/aliasConfigStore'
import { userConfigStore } from '../../../store/userConfigStore'
import { userConfigStore as serviceUserConfig } from '@/services/userConfigStoreService'
import { v4 as uuidv4 } from 'uuid'
import { userInfoStore } from '@/store/index'
import stripAnsi from 'strip-ansi'
import { isGlobalInput, inputManager, commandBarHeight } from './termInputManager'
import { shellCommands } from './shellCmd'
const selectFlag = ref(false)
const configStore = userConfigStore()
interface CommandSuggestion {
  command: string
  source: 'base' | 'history'
}
const suggestions = ref<CommandSuggestion[]>([])
const activeSuggestion = ref(-1) //高亮的补全项，-1表示没有选中
const props = defineProps({
  connectData: {
    type: Object as PropType<sshConnectData>,
    default: () => ({})
  },
  serverInfo: {
    type: Object,
    default: () => {
      return {}
    }
  },
  activeTabId: { type: String, required: true },
  currentConnectionId: { type: String, required: true }
})
const queryCommandFlag = ref(false)
export interface sshConnectData {
  uuid: string
  ip: string
  port: number
  username: string
  password: string
  privateKey: string
  authType: string
  passphrase: string
}

const handleRightClick = (event) => {
  event.preventDefault() // 阻止默认右键菜单

  switch (config.rightMouseEvent) {
    case 'paste':
      // 右键点击时粘贴剪贴板内容
      pasteFlag.value = true
      navigator.clipboard
        .readText()
        .then((text) => {
          sendData(text)
          terminal.value?.focus()
        })
        .catch(() => {
          // 如果剪贴板读取失败，静默处理
          console.warn('无法读取剪贴板内容')
        })
      break
    case 'contextMenu':
      // 手动触发右键菜单显示
      if (contextmenu.value && contextmenu.value.show) {
        contextmenu.value.show(event)
      }
      break
    default:
      break
  }
}

const handleMouseDown = (event) => {
  event.preventDefault() // 阻止默认的中键行为（如自动滚动）
  if (event.button === 1) {
    switch (config.middleMouseEvent) {
      case 'paste':
        // 中键点击时粘贴剪贴板内容
        pasteFlag.value = true
        navigator.clipboard
          .readText()
          .then((text) => {
            sendData(text)
            terminal.value?.focus()
          })
          .catch(() => {
            // 如果剪贴板读取失败，静默处理
            console.warn('无法读取剪贴板内容')
          })
        break
      case 'contextMenu':
        // 中键点击时显示右键菜单
        if (contextmenu.value && contextmenu.value.show) {
          contextmenu.value.show(event)
        }
        break
      case 'none':
        break
    }
  }
}
const componentRefs = ref({})
// 设置动态引用的函数
const setRef = (el, key) => {
  if (el) {
    componentRefs.value[key] = el
  }
}
const isConnected = ref(false)
const isSyncInput = ref(false)
const terminal = ref<Terminal | null>(null)
const fitAddon = ref<FitAddon | null>(null)
const connectionId = ref('')
let removeOtpRequestListener = (): void => {}
let removeOtpTimeoutListener = (): void => {}
let removeOtpResultListener = (): void => {}
const connectionHasSudo = ref(false)
const connectionSftpAvailable = ref(false)
const cleanupListeners = ref<Array<() => void>>([])
const terminalElement = ref<HTMLDivElement | null>(null)
const terminalContainer = ref<HTMLDivElement | null>(null)
const contextmenu = ref()
const cursorStartX = ref(0)
const api = window.api as any
const encoder = new TextEncoder()
let cusWrite: ((data: string, options?: { isUserCall?: boolean }) => void) | null = null
let resizeObserver: ResizeObserver | null = null
const showSearch = ref(false)
const searchAddon = ref<SearchAddon | null>(null)
const showAiButton = ref(false)

// 计算快捷键显示文本
const shortcutKey = computed(() => {
  const shortcuts = shortcutService.getShortcuts()
  if (shortcuts && shortcuts['sendOrToggleAi']) {
    return shortcutService.formatShortcut(shortcuts['sendOrToggleAi'])
  }
  // 如果没有配置，返回默认值
  const isMac = navigator.platform.toUpperCase().indexOf('MAC') >= 0
  return isMac ? '⌘L' : 'Ctrl+L'
})

// const userConfig = ref({
//   aliasStatus: 2,
//   quickVimStatus: 2
// })

// const loadUserConfig = async () => {
//   try {
//     const config = await userConfigStore.getConfig()
//     if (config) {
//       userConfig.value = config
//     }
//   } catch (error) {
//     console.error('Failed to load user config:', error)
//   }
// }
// 编辑序列

const isEditorMode = ref(false)
const dataBuffer = ref<number[]>([])
const EDITOR_SEQUENCES = {
  // 进入编辑器模式的序列
  enter: [
    { pattern: [0x1b, 0x5b, 0x3f, 0x31, 0x30, 0x34, 0x39, 0x68], editor: 'vim' }, // \033[?1049h
    { pattern: [0x1b, 0x5b, 0x3f, 0x34, 0x37, 0x68], editor: 'vim' }, // \033[?47h
    { pattern: [0x1b, 0x5b, 0x3f, 0x31, 0x68, 0x1b, 0x3d], editor: 'nano' } // \033[?1h\033=
  ],
  // 退出编辑器模式的序列
  exit: [
    { pattern: [0x1b, 0x5b, 0x3f, 0x31, 0x30, 0x34, 0x39, 0x6c], editor: 'vim' }, // \033[?1049l
    { pattern: [0x1b, 0x5b, 0x3f, 0x34, 0x37, 0x6c], editor: 'vim' }, // \033[?47l
    { pattern: [0x1b, 0x5b, 0x3f, 0x31, 0x6c, 0x1b, 0x3e], editor: 'nano' } // \033[?1l\033>
  ]
}
const userInputFlag = ref(false)
const currentCwdStore = useCurrentCwdStore()
let termOndata: IDisposable | null = null
let handleInput
const pasteFlag = ref(false)
let dbConfigStash: {
  aliasStatus?: number
  autoCompleteStatus?: number
  scrollBack?: number
  highlightStatus?: number
  [key: string]: any
} = {}
let config
onMounted(async () => {
  config = await serviceUserConfig.getConfig()
  dbConfigStash = config
  queryCommandFlag.value = config.autoCompleteStatus == 1
  const termInstance = markRaw(
    new Terminal({
      scrollback: config.scrollBack,
      cursorBlink: true,
      cursorStyle: config.cursorStyle,
      fontSize: config.fontSize || 12,
      fontFamily: 'Menlo, Monaco, "Courier New", Courier, monospace',
      theme:
        config.theme === 'light'
          ? {
              background: '#ffffff',
              foreground: '#000000',
              cursor: '#000000',
              cursorAccent: '#000000',
              selectionBackground: 'rgba(0, 0, 0, 0.3)'
            }
          : {
              background: '#141414',
              foreground: '#f0f0f0',
              cursor: '#f0f0f0',
              cursorAccent: '#f0f0f0',
              selectionBackground: 'rgba(255, 255, 255, 0.3)'
            }
    })
  )
  terminal.value = termInstance
  termInstance?.onKey(handleKeyInput)
  termInstance?.onSelectionChange(function () {
    if (termInstance.hasSelection()) {
      copyText.value = termInstance.getSelection()

      // 自动复制选中内容到粘贴板
      if (copyText.value.trim()) {
        navigator.clipboard.writeText(copyText.value.trim()).catch(() => {
          // 如果 Clipboard API 失败，静默处理或使用备用方法
          console.warn('Failed to copy to clipboard')
        })
      }

      // 计算按钮位置并显示
      const position = termInstance.getSelectionPosition()
      if (position && termInstance.getSelection().trim()) {
        const button = document.getElementById(`${connectionId.value}Button`) as HTMLElement
        const { y } = position.start
        const viewportY = termInstance.buffer.active.viewportY
        const visibleRow = y - viewportY
        // 获取字符单元尺寸
        const cellHeight = (termInstance as any)._core._renderService.dimensions.css.cell.height
        // 将字符坐标转换为像素坐标
        const top = visibleRow - 2 > 0 ? (visibleRow - 2) * cellHeight : 0
        button.style.right = `26px`
        button.style.top = `${top}px`
        showAiButton.value = true
      }
    } else {
      showAiButton.value = false
    }
  })

  // Add theme change listener
  eventBus.on('updateTheme', (theme) => {
    if (terminal.value) {
      terminal.value.options.theme =
        theme === 'light'
          ? {
              background: '#ffffff',
              foreground: '#000000',
              cursor: '#000000',
              cursorAccent: '#000000',
              selectionBackground: 'rgba(0, 0, 0, 0.3)'
            }
          : {
              background: '#141414',
              foreground: '#f0f0f0',
              cursor: '#f0f0f0',
              cursorAccent: '#f0f0f0',
              selectionBackground: 'rgba(255, 255, 255, 0.3)'
            }
    }
  })

  fitAddon.value = new FitAddon()
  termInstance.loadAddon(fitAddon.value)
  if (terminalElement.value) {
    termInstance.open(terminalElement!.value)
  }
  fitAddon?.value.fit()
  searchAddon.value = new SearchAddon()
  termInstance.loadAddon(searchAddon.value)
  termInstance.focus()
  termInstance.onResize((size) => {
    resizeSSH(size.cols, size.rows)
  })
  //onKey监听不到输入法，补充监听
  const textarea = termInstance?.element?.querySelector('.xterm-helper-textarea') as HTMLTextAreaElement | null
  if (textarea) {
    textarea.addEventListener('compositionend', (e) => {
      handleKeyInput({
        domEvent: {
          keyCode: encoder.encode(e.data),
          code: e.data,
          altKey: false,
          metaKey: false,
          ctrlKey: false,
          ...e
        },
        key: e.data
      })
    })
    // 监听复制粘贴, 标记此行为, 稍后高亮处理
    textarea.addEventListener('paste', () => {
      pasteFlag.value = true
    })
  }
  // removeOtpSuccessListener = window.api.onKeyboardInteractiveSuccess(handleOtpSuccess)
  removeOtpRequestListener = api.onKeyboardInteractiveRequest(handleOtpRequest)
  removeOtpTimeoutListener = api.onKeyboardInteractiveTimeout(handleOtpTimeout)
  removeOtpResultListener = api.onKeyboardInteractiveResult(handleOtpError)
  const core = (termInstance as any)._core
  const renderService = core._renderService
  const originalWrite = termInstance.write.bind(termInstance)

  // 更新TerminalState
  const debouncedUpdateTerminalState = (data, currentIsUserCall) => {
    if (updateTimeout) {
      clearTimeout(updateTimeout)
    }
    if (currentIsUserCall || terminalMode.value === 'none') {
      updateTerminalState(JSON.stringify(data).endsWith(startStr.value), enterPress.value)
    }
    console.log(100000, 'data')
    // 走高亮的条件
    let highLightFlag: boolean = true
    // 条件1, 如果beforeCursor为空 content有内容 则代表enter键，不能走highlight
    if ((!terminalState.value.beforeCursor.length && terminalState.value.content.length) || enterPress.value || specialCode.value) {
      highLightFlag = false
    }
    // 条件2, 进入编辑模式下，不走highlight
    if (terminalMode.value !== 'none') {
      highLightFlag = false
    }
    // 条件3, 高亮触发的写入，不走highlight
    if (currentIsUserCall) {
      highLightFlag = false
    }
    // 条件4, 服务器返回包含命令提示符，不走highlight，避免渲染异常
    // TODO: 条件5, 进入子交互模式 不开启高亮
    //TODO: 服务器返回  xxx\r\n,   \r\n{startStr.value}xxx 时特殊处理
    // if (data.indexOf(startStr.value) !== -1 && startStr.value != '') {
    //   highLightFlag = false
    // }
    // 条件5, 粘贴行为，走highlight
    if (pasteFlag.value) {
      highLightFlag = true
    }

    // let stripAnsiData =  stripAnsi(data)
    //   .replace(/[\x00-\x09\x0B\x0C\x0E-\x1F\x7F]/g, '')
    //   .endsWith(startStr.value)
    // if (data.indexOf(startStr.value) !== -1 && startStr.value != '') {
    //   highLightFlag = false
    // }
    // if (suggestionEnter.value) {
    //   highLightFlag = true
    //   suggestionEnter.value = false
    // }
    if (highLightFlag) {
      console.log(config.highlightStatus)
      console.log(terminalState.value, 'terminalState.value')
      if (config.highlightStatus == 1) {
        highlightSyntax(terminalState.value)
        pasteFlag.value = false
      }
      if (!selectFlag.value) {
        queryCommand()
      }
    }
    updateTimeout = null

    terminalContainerResize()
  }

  // termInstance.write
  cusWrite = function (data: string, options?: { isUserCall?: boolean }): void {
    const currentIsUserCall = options?.isUserCall ?? false
    userInputFlag.value = currentIsUserCall
    const originalRequestRefresh = renderService.refreshRows.bind(renderService)
    const originalTriggerRedraw = renderService._renderDebouncer.refresh.bind(renderService._renderDebouncer)
    // 临时禁用渲染
    renderService.refreshRows = () => {}
    renderService._renderDebouncer.refresh = () => {}

    originalWrite(data, () => {
      if (!currentIsUserCall) {
        debouncedUpdateTerminalState(data, currentIsUserCall)
      }
    })

    // 恢复渲染
    renderService.refreshRows = originalRequestRefresh
    renderService._renderDebouncer.refresh = originalTriggerRedraw
    renderService.refreshRows(0, core._bufferService.rows - 1)
  }
  termInstance.write = cusWrite as any
  // 使用 ResizeObserver 监听终端容器的尺寸变化
  if (terminalContainer.value) {
    resizeObserver = new ResizeObserver(
      debounce(
        () => {
          handleResize()
        },
        30,
        true
      )
    )
    resizeObserver.observe(terminalContainer.value)
  }
  // 保留 window resize 监听作为备用
  window.addEventListener('resize', handleResize)
  window.addEventListener('keydown', handleGlobalKeyDown)

  // 初始化完成后进行一次自适应调整
  nextTick(() => {
    setTimeout(() => {
      handleResize()
      //  注册全局输入实例
      inputManager.registerInstances(
        {
          termOndata: handleExternalInput,
          syncInput: false
        },
        connectionId.value
      )
    }, 100)
  })

  connectSSH()

  const handleExecuteCommand = (command) => {
    if (props.activeTabId !== props.currentConnectionId) return
    sendMarkedData(command, 'Chaterm:command')
    termInstance.focus()
  }

  // 处理 sendOrToggleAiFromTerminal 事件
  const handleSendOrToggleAi = () => {
    if (props.activeTabId !== props.currentConnectionId) {
      console.log('Not active tab, ignoring event')
      return
    }

    // 检查焦点是否在终端或者终端容器内
    const activeElement = document.activeElement
    const terminalContainer = terminalElement.value?.closest('.terminal-container')
    const isTerminalFocused =
      activeElement === terminal.value?.textarea ||
      terminalContainer?.contains(activeElement) ||
      activeElement?.classList.contains('xterm-helper-textarea')

    // 优先检查是否有选中文本，但只有在终端有焦点时才发送
    if (termInstance && termInstance.hasSelection() && isTerminalFocused) {
      const selectedText = termInstance.getSelection().trim()
      if (selectedText) {
        // 如果终端有选中文本且终端有焦点，总是发送到AI并确保侧边栏打开
        eventBus.emit('openAiRight')
        nextTick(() => {
          const formattedText = `Terminal output:\n\`\`\`\n${selectedText}\n\`\`\``
          eventBus.emit('chatToAi', formattedText)
        })
        return
      }
    }

    // 如果没有选中文本或焦点不在终端，则切换侧边栏状态
    eventBus.emit('toggleSideBar', 'right')
  }

  eventBus.on('executeTerminalCommand', handleExecuteCommand)
  eventBus.on('sendOrToggleAiFromTerminal', handleSendOrToggleAi)

  // 将清理逻辑移到 onBeforeUnmount
  cleanupListeners.value.push(() => {
    eventBus.off('executeTerminalCommand', handleExecuteCommand)
    eventBus.off('sendOrToggleAiFromTerminal', handleSendOrToggleAi)
    window.removeEventListener('keydown', handleGlobalKeyDown)
  })

  if (terminal.value.textarea) {
    // 监听获得焦点
    terminal.value.textarea.addEventListener('focus', () => {
      inputManager.setActiveTerm(connectionId.value)
    })

    // 监听失去焦点时隐藏按钮
    terminal.value.textarea.addEventListener('blur', hideSelectionButton)

    cleanupListeners.value.push(() => {
      if (terminal.value?.textarea) {
        terminal.value.textarea.removeEventListener('focus', () => {
          inputManager.setActiveTerm(connectionId.value)
        })
        terminal.value.textarea.removeEventListener('blur', hideSelectionButton)
      }
    })
  }
})
const getCmdList = async (systemCommands) => {
  // 合并系统命令和自定义命令，然后去重
  const allCommands = [...systemCommands, ...shellCommands]
  // 使用 Set 进行去重，然后转回数组并排序
  commands.value = [...new Set(allCommands)].sort()
}

onBeforeUnmount(() => {
  window.removeEventListener('resize', handleResize)
  inputManager.unregisterInstances(connectionId.value)
  // 清理 ResizeObserver
  if (resizeObserver) {
    resizeObserver.disconnect()
    resizeObserver = null
  }

  // 清理IPC监听器和事件总线监听器
  cleanupListeners.value.forEach((cleanup) => cleanup())
  cleanupListeners.value = [] // 清空数组

  // Remove theme change listener
  eventBus.off('updateTheme')

  if (typeof removeOtpRequestListener === 'function') removeOtpRequestListener()
  if (typeof removeOtpTimeoutListener === 'function') removeOtpTimeoutListener()
  if (typeof removeOtpResultListener === 'function') removeOtpResultListener()
  if (isConnected.value) {
    disconnectSSH()
  }
})
const getFileExt = (filePath: string) => {
  const idx = filePath.lastIndexOf('.')
  if (idx === -1) return '' // 没有扩展名
  return filePath.slice(idx).toLowerCase()
}
const parseVimLine = (str) => {
  // 过滤ANSI 转义序列
  let cleanedStr = stripAnsi(str)
  cleanedStr = cleanedStr.replace(/[\x00-\x09\x0B\x0C\x0E-\x1F\x7F]/g, '')
  cleanedStr = cleanedStr.trim()
  const lines = cleanedStr.split(/\r?\n/) // 同时处理 \n 和 \r\n 换行符
  if (lines.length > 0) {
    // 处理文件名里无意义符号
    const fileName = lines[1].replace(/[\x00-\x1F\x7F]/g, '').trimEnd()
    const contentType = getFileExt(fileName) ? getFileExt(fileName) : '.python'
    if (cleanedStr.indexOf('No such file or directory') !== -1) {
      return {
        checkStatus: lines[0].trim().endsWith('#Chaterm:vim'),
        lastLine: '\r\n' + lines[lines.length - 1],
        filePath: fileName,
        contentType: LanguageMap[contentType]
      }
    } else {
      return {
        checkStatus: lines[0].trim().endsWith('#Chaterm:vim'),
        lastLine: '\r\n' + lines[lines.length - 1],
        filePath: fileName,
        contentType: LanguageMap[contentType]
      }
    }
  }

  return {
    checkStatus: false,
    lastLine: '',
    content: '',
    filePath: '',
    contentType: '',
    action: ''
  }
}

const openEditors = reactive<editorData[]>([])
const closeVimEditor = (data) => {
  const { filePath } = data
  const editor = openEditors.find((editor) => editor?.filePath === filePath)
  if (editor?.fileChange) {
    if (!editor?.saved) {
      Modal.confirm({
        content: `您想将更改保存到 ${editor?.filePath} 吗？`,
        okText: '确定',
        cancelText: '取消',
        onOk() {
          handleSave({ filePath: editor?.filePath, needClose: true })
        },
        onCancel() {
          const index = openEditors.indexOf(editor)
          if (index !== -1) {
            openEditors.splice(index, 1)
          }
        }
      })
    }
  } else {
    const index = editor ? openEditors.indexOf(editor) : -1
    if (index !== -1) {
      openEditors.splice(index, 1)
    }
  }
}

const handleSave = async (data) => {
  const { filePath, needClose } = data
  let errMsg = ''
  const editor = openEditors.find((editor) => editor?.filePath === filePath)
  if (editor?.fileChange) {
    const newContent = editor.vimText.replace(/\r\n/g, '\n')
    let cmd = `cat <<'EOFChaterm:save' > ${filePath}\n${newContent}\nEOFChaterm:save\n`
    if (connectionHasSudo.value) {
      cmd = `cat <<'EOFChaterm:save' | sudo tee  ${filePath} > /dev/null \n${newContent}\nEOFChaterm:save\n`
    }
    const { stderr } = await api.sshConnExec({
      cmd: cmd,
      id: connectionId.value
    })
    errMsg = stderr
  }
  if (errMsg !== '') {
    message.error(`保存失败: ${errMsg}`)
  } else {
    message.success('保存成功')
    // 关闭
    if (editor) {
      if (needClose) {
        const index = openEditors.indexOf(editor)
        if (index !== -1) {
          openEditors.splice(index, 1)
        }
      } else {
        editor.loading = false
        editor.saved = true
        editor.fileChange = false
      }
    }
  }
}

const createEditor = async (filePath, contentType) => {
  const { stdout, stderr } = await api.sshConnExec({
    cmd: `cat ${filePath}`,
    id: connectionId.value
  })
  let action = 'editor'
  if (stderr.indexOf('No such file or directory') !== -1) {
    action = 'create'
  }
  if (stderr.indexOf('Permission denied') !== -1) {
    message.error('Permission denied')
  } else {
    const existingEditor = openEditors.find((editor) => editor.filePath === filePath)
    if (!existingEditor) {
      // const rect = terminalElement.value.getBoundingClientRect()
      openEditors.push({
        filePath: filePath,
        visible: true,
        vimText: stdout,
        originVimText: stdout,
        action: action,
        vimEditorX: Math.round(window.innerWidth * 0.5) - Math.round(window.innerWidth * 0.7 * 0.5),
        vimEditorY: Math.round(window.innerHeight * 0.5) - Math.round(window.innerHeight * 0.7 * 0.5),
        contentType: contentType,
        vimEditorHeight: Math.round(window.innerHeight * 0.7),
        vimEditorWidth: Math.round(window.innerWidth * 0.7),
        loading: false,
        fileChange: false,
        saved: false,
        key: filePath
      } as editorData)
    } else {
      existingEditor.visible = true
      existingEditor.vimText = stdout
    }
  }
}

// 防抖
const debounce = (func, wait, immediate = false) => {
  let timeout
  let isFirstCall = true
  let isDragging = false
  let lastCallTime = 0

  return function executedFunction(...args) {
    const now = Date.now()
    const timeSinceLastCall = now - lastCallTime
    lastCallTime = now

    // 检测是否在拖拽过程中（连续快速调用）
    isDragging = timeSinceLastCall < 50

    const later = () => {
      clearTimeout(timeout)
      timeout = null
      if (!immediate) func(...args)
      isDragging = false
    }

    const callNow = immediate && !timeout
    clearTimeout(timeout)

    // 拖拽时使用更短的延迟，首次调用立即执行
    let dynamicWait
    if (isDragging) {
      dynamicWait = 5 // 拖拽时极短延迟
    } else if (isFirstCall) {
      dynamicWait = 0 // 首次立即执行
    } else {
      dynamicWait = wait // 正常延迟
    }

    timeout = setTimeout(later, dynamicWait)

    if (callNow) {
      func(...args)
      isFirstCall = false
    }
  }
}
const autoExecuteCode = (command) => {
  sendData(command)
}
const handleResize = debounce(() => {
  if (fitAddon.value && terminal.value && terminalElement.value) {
    try {
      // 确保终端元素可见
      const rect = terminalElement.value.getBoundingClientRect()
      if (rect.width > 0 && rect.height > 0) {
        fitAddon.value.fit()
        const { cols, rows } = terminal.value
        // 发送新尺寸到服务器
        if (isConnected.value) {
          resizeSSH(cols, rows)
        }
        console.log(`Terminal resized to: ${cols}x${rows}`)
      }
    } catch (error) {
      console.error('Failed to resize terminal:', error)
    }
  }
}, 100)

const emit = defineEmits(['connectSSH', 'disconnectSSH', 'closeTabInTerm', 'createNewTerm'])

const connectSSH = async () => {
  // 连接
  try {
    // 获取私钥或密码
    const assetInfo = await api.connectAssetInfo({ uuid: props.connectData.uuid })
    const password = ref('')
    const privateKey = ref('')
    const passphrase = ref('')
    if (assetInfo) {
      password.value = assetInfo.auth_type === 'password' ? assetInfo.password : ''
      privateKey.value = assetInfo.auth_type === 'keyBased' ? assetInfo.privateKey : ''
      passphrase.value = assetInfo.auth_type === 'keyBased' ? assetInfo.passphrase : ''
    } else {
      password.value = props.connectData.authType === 'password' ? props.connectData.password : ''
      privateKey.value = props.connectData.authType === 'privateKey' ? props.connectData.privateKey : ''
      passphrase.value = props.connectData.passphrase || ''
    }

    // terminal.value?.writeln(`尝试连接 ${props.connectData.ip}:${props.connectData.port}...`)
    const email = userInfoStore().userInfo.email
    const name = userInfoStore().userInfo.name
    connectionId.value = `${props.connectData.username}@${props.connectData.ip}:local:${uuidv4()}`
    const result = await api.connect({
      id: connectionId.value,
      host: props.connectData.ip,
      port: props.connectData.port,
      username: props.connectData.username,
      password: password.value,
      privateKey: privateKey.value,
      passphrase: passphrase.value
    })

    api
      .connectReadyData(connectionId.value)
      .then((connectReadyData) => {
        connectionHasSudo.value = connectReadyData?.hasSudo
        getCmdList(connectReadyData?.commandList)
      })
      .catch(() => {
        connectionHasSudo.value = false
        getCmdList([])
      })

    if (result.status === 'connected') {
      let welcome = '\x1b[38;2;22;119;255m' + name + ', 欢迎您使用智能堡垒机Chaterm \x1b[m\r\n'
      if (configStore.getUserConfig.language == 'en-US') {
        welcome = '\x1b[38;2;22;119;255m' + email.split('@')[0] + ', Welcome to use Chaterm \x1b[m\r\n'
      }
      terminal.value?.writeln(welcome)
      terminal.value?.writeln(`Connecting to ${props.connectData.ip}`)
      // 启动shell会话
      await startShell()

      // 设置输入处理
      setupTerminalInput()
      handleResize()
      // 连接建立后再次进行自适应调整，确保尺寸正确
      setTimeout(() => {
        handleResize()
      }, 200)
    } else {
      terminal.value?.writeln(
        JSON.stringify({
          cmd: `错误: ${result.message}`,
          isUserCall: true
        })
      )
    }
  } catch (error: any) {
    terminal.value?.writeln(
      JSON.stringify({
        cmd: `连接失败: ${error.message || '未知错误'}`,
        isUserCall: true
      })
    )
  }
  // emit('connectSSH', { isConnected: isConnected })
}

const startShell = async () => {
  try {
    // 请求启动shell会话
    const result = await api.shell({ id: connectionId.value, terminalType: config.terminalType })
    if (result.status === 'success') {
      isConnected.value = true
      const removeDataListener = api.onShellData(connectionId.value, (response: MarkedResponse) => {
        // 验证编辑模式
        checkEditorMode(response)
        handleServerOutput(response)
      })
      const removeErrorListener = api.onShellError(connectionId.value, (data) => {
        cusWrite?.(data)
      })
      const removeCloseListener = api.onShellClose(connectionId.value, () => {
        isConnected.value = false
        cusWrite?.('\r\nConnection closed.\r\n\r\n')
        cusWrite?.(`Disconnected from remote host(${props.serverInfo.title}) at ${new Date().toDateString()}\r\n`)
      })

      cleanupListeners.value = [removeDataListener, removeErrorListener, removeCloseListener]
    } else {
      terminal.value?.writeln(
        JSON.stringify({
          cmd: `启动Shell失败: ${result.message}`,
          isUserCall: true
        })
      )
    }
  } catch (error: any) {
    terminal.value?.writeln(
      JSON.stringify({
        cmd: `Shell错误: ${error.message || '未知错误'}`,
        isUserCall: true
      })
    )
  }
  emit('connectSSH', { isConnected: isConnected })
}

// 发送尺寸变化
const resizeSSH = async (cols, rows) => {
  try {
    const result = await api.resizeShell(connectionId.value, cols, rows)
    if (result.status === 'error') {
      console.error('Resize failed:', result.message)
    } else {
      console.log('terminal resized:', result.message)
    }
  } catch (error) {
    console.error('Failed to resize terminal:', error)
  }
}

// OTP相关状态
const showOtpDialog = ref(false)
const showOtpDialogErr = ref(false)
const showOtpDialogCheckErr = ref(false)
const otpPrompt = ref('')
const otpCode = ref('')
const currentOtpId = ref(null)
const otpTimeRemaining = ref(0)
const otpAttempts = ref(0)
const OTP_TIMEOUT = 300000 // 5分钟超时
const MAX_OTP_ATTEMPTS = 5 // 最大OTP尝试次数
let otpTimerInterval: NodeJS.Timeout | null = null

const startOtpTimer = (durationMs = OTP_TIMEOUT) => {
  // 默认5分钟
  // 清除现有计时器
  if (otpTimerInterval) {
    clearInterval(otpTimerInterval)
  }

  const endTime = Date.now() + durationMs

  // 每秒更新剩余时间
  otpTimeRemaining.value = durationMs
  otpTimerInterval = setInterval(() => {
    const remaining = endTime - Date.now()
    if (remaining <= 0) {
      if (otpTimerInterval !== null) {
        clearInterval(otpTimerInterval)
      }
      otpTimeRemaining.value = 0
      showOtpDialog.value = false
      cancelOtp()
    } else {
      otpTimeRemaining.value = remaining
    }
  }, 1000)
}
// 处理OTP请求
const handleOtpRequest = (data) => {
  currentOtpId.value = data.id
  otpPrompt.value = data.prompts.join('\n')
  showOtpDialog.value = true
  startOtpTimer()
}
const handleOtpError = (data) => {
  if (data.id === currentOtpId.value) {
    if (data.status == 'success') {
      closeOtp()
    } else {
      showOtpDialogErr.value = true
      otpAttempts.value += 1
      otpCode.value = ''
      if (otpAttempts.value >= MAX_OTP_ATTEMPTS) {
        showOtpDialog.value = false
        cancelOtp()
      }
    }
  }
}

const submitOtpCode = () => {
  showOtpDialogCheckErr.value = false
  showOtpDialogErr.value = false
  if (otpCode.value && currentOtpId.value) {
    api.submitKeyboardInteractiveResponse(currentOtpId.value, otpCode.value)
  } else {
    showOtpDialogCheckErr.value = true
  }
}

// 取消KeyboardInteractive
const cancelOtp = () => {
  if (currentOtpId.value) {
    api.cancelKeyboardInteractive(currentOtpId.value)
    if (typeof removeOtpRequestListener === 'function') removeOtpRequestListener()
    if (typeof removeOtpTimeoutListener === 'function') removeOtpTimeoutListener()
    if (typeof removeOtpResultListener === 'function') removeOtpResultListener()
    resetOtpDialog()
  }
}
const closeOtp = () => {
  if (currentOtpId.value) {
    if (typeof removeOtpRequestListener === 'function') removeOtpRequestListener()
    if (typeof removeOtpTimeoutListener === 'function') removeOtpTimeoutListener()
    if (typeof removeOtpResultListener === 'function') removeOtpResultListener()
    resetOtpDialog()
  }
}

// 重置KeyboardInteractive对话框
const resetOtpDialog = () => {
  showOtpDialog.value = false
  showOtpDialogErr.value = false
  otpPrompt.value = ''
  otpCode.value = ''
  currentOtpId.value = null
}

const handleOtpTimeout = (data) => {
  if (data.id === currentOtpId.value && showOtpDialog.value) {
    resetOtpDialog()
  }
}

const terminalState = ref({
  content: '',
  cursorPosition: {
    row: 0,
    col: 0
  },
  beforeCursor: '',
  contentCrossRowStatus: false,
  contentCrossRowLines: 0,
  contentCrossStartLine: 0,
  contentCurrentCursorCrossRowLines: 0
})

const substrWidth = (str: string, startWidth: number, endWidth?: number): string => {
  let currentWidth = 0
  let startIndex = 0
  let endIndex = str.length
  // 开始
  // if (str.length < startWidth) {
  //   return ""
  // }

  // 开始
  for (let i = 0; i < str.length; i++) {
    const code = str.codePointAt(i) || 0
    const charWidth =
      (code >= 0x3000 && code <= 0x9fff) ||
      (code >= 0xac00 && code <= 0xd7af) ||
      (code >= 0xf900 && code <= 0xfaff) ||
      (code >= 0xff00 && code <= 0xffef) ||
      (code >= 0x20000 && code <= 0x2fa1f)
        ? 2
        : 1

    if (currentWidth < startWidth) {
      currentWidth += charWidth
      if (currentWidth > startWidth) {
        // 避免切割中文字符
        startIndex = i + 1
        break
      } else if (currentWidth === startWidth) {
        startIndex = i + 1
        break
      }
    } else {
      startIndex = i
      break
    }
    if (code > 0xffff) {
      i++
    }
  }
  if (endWidth === undefined) {
    return str.substring(startIndex)
  }

  // 结束
  currentWidth = 0
  for (let i = 0; i < str.length; i++) {
    const code = str.codePointAt(i) || 0
    const charWidth =
      (code >= 0x3000 && code <= 0x9fff) ||
      (code >= 0xac00 && code <= 0xd7af) ||
      (code >= 0xf900 && code <= 0xfaff) ||
      (code >= 0xff00 && code <= 0xffef) ||
      (code >= 0x20000 && code <= 0x2fa1f)
        ? 2
        : 1

    currentWidth += charWidth

    if (currentWidth > endWidth) {
      endIndex = i
      break
    }
    // 特殊符号跳过
    if (code > 0xffff) {
      i++
    }
  }

  return str.substring(startIndex, endIndex)
}

const setupTerminalStateTracking = () => {
  if (!terminal.value) return

  // terminal.value.onData(() => {
  //   // 短暂延迟确保渲染完成
  //   setTimeout(updateTerminalState, 10)
  // })

  // // 在输入和输出后更新状态
  // terminal.value.onData(() => {
  //   // 短暂延迟确保渲染完成
  //   setTimeout(updateTerminalState, 10)
  // })

  // // 监听终端渲染事件
  // terminal.value.onRender(() => {
  //   updateTerminalState()
  // })

  // // 监听光标移动
  // terminal.value.onCursorMove(() => {
  //   updateTerminalState()
  // })
}
// 更新终端状态
const cursorLastY = ref(0)
const cursorLastX = ref(0)
let cursorEndY = ref(0)
const cursorMaxY = ref(0)
const cursorMaxX = ref(0)
let updateTimeout: NodeJS.Timeout | null = null

// 寻找输入行
const getLogicalInputStartLine = () => {
  const bufferService = (terminal as any).value._core._bufferService
  const buffer = bufferService.buffer
  let y = terminal.value?.buffer.active.baseY + buffer.y

  // 向上查找，直到找到第一行非 wrapped 的行
  while (y > 0 && buffer.lines.get(y)?.isWrapped) {
    y--
  }
  return y
}

// 寻找最大显示内容行(Wrapped）
const getWrappedContentLastLineY = () => {
  const bufferService = (terminal as any).value._core._bufferService
  const buffer = bufferService.buffer
  // 获取绝对位置
  let lastY = terminal.value?.buffer.active.baseY + buffer.y
  // 确保不会超出缓冲区范围
  const maxLineIndex = buffer.lines.length - 1
  while (lastY < maxLineIndex) {
    const nextLine = buffer.lines.get(lastY + 1)

    if (!nextLine || !nextLine.isWrapped) {
      break
    }
    lastY++
  }
  return lastY
}

// 更新终端状态
const updateTerminalState = (quickInit: boolean, enterPress: boolean) => {
  if (!terminal.value) return

  try {
    const terminalCore = (terminal as any).value._core
    const buffer = terminalCore._bufferService.buffer
    const { x: cursorX, y: cursorY } = buffer
    const { cols: maxCols, rows: maxRows } = terminalCore
    const maxX = maxCols - 1
    const maxY = maxRows - 1

    let contentCursorX = cursorX
    let parseStrTag = true

    // 检查是否由窗口调整触发，如果是则跳过解析
    const isResizeTriggered = shouldSkipParseOnResize(maxX, maxY)
    if (isResizeTriggered) {
      parseStrTag = false
    }

    // 处理跨行刷新逻辑
    const currentCursorEndY = getWrappedContentLastLineY() - terminal.value?.buffer.active.baseY
    const refreshCrossRow = shouldRefreshCrossRow(currentCursorEndY, cursorX)
    cursorEndY.value = currentCursorEndY

    // 获取当前行信息
    const currentLine = buffer.lines.get(terminal.value?.buffer.active.baseY + cursorY)
    let isCrossRow = determineCrossRowStatus(currentLine, cursorY, currentCursorEndY)

    // 更新光标起始位置
    updateCursorStartPosition(cursorX, quickInit)

    // enter状态下不处理跨行
    if (enterPress) {
      isCrossRow = false
    }

    // 处理行内容
    const { lineContent, finalContentCursorX } = processLineContent(
      currentLine,
      isCrossRow,
      refreshCrossRow,
      parseStrTag,
      cursorX,
      cursorY,
      buffer,
      contentCursorX
    )

    // 更新历史记录
    updateCursorHistory(cursorX, cursorY, maxX, maxY)

    // 解析和更新内容
    if (parseStrTag) {
      updateContentStrings(lineContent, cursorX)
      updateTerminalContent(lineContent, finalContentCursorX)
    }

    // 更新终端状态
    updateTerminalStateObject(cursorX, cursorY, isCrossRow)

    // 发送状态到服务器
    sendTerminalStateToServer()
  } catch (error) {
    console.error('更新终端状态时出错:', error)
  }
}

// 检查是否应该跳过解析（由窗口调整触发）
const shouldSkipParseOnResize = (maxX: number, maxY: number): boolean => {
  return cursorMaxX.value !== 0 && cursorMaxY.value !== 0 && (cursorMaxX.value !== maxX || cursorMaxY.value !== maxY)
}

// 检查是否需要刷新跨行
const shouldRefreshCrossRow = (currentCursorEndY: number, cursorX: number): boolean => {
  return currentCursorEndY < cursorEndY.value && currentCursorEndY !== 0 && cursorLastX.value === cursorX
}

// 确定跨行状态
const determineCrossRowStatus = (currentLine: any, cursorY: number, currentCursorEndY: number): boolean => {
  // 基本跨行判断
  if (currentLine.isWrapped) return true

  // 光标调整导致的跨行
  if (!currentLine.isWrapped && cursorY !== currentCursorEndY) return true

  // 基于之前状态的跨行判断
  if (terminalState.value.contentCrossRowStatus && cursorY === currentCursorEndY) return true

  return false
}

// 更新光标起始位置
const updateCursorStartPosition = (cursorX: number, quickInit: boolean): void => {
  if (cursorStartX.value === 0 || quickInit) {
    cursorStartX.value = cursorX
  } else {
    cursorStartX.value = Math.min(cursorStartX.value, cursorX)
  }
}

// 处理行内容
const processLineContent = (
  currentLine: any,
  isCrossRow: boolean,
  refreshCrossRow: boolean,
  parseStrTag: boolean,
  cursorX: number,
  cursorY: number,
  buffer: any,
  contentCursorX: number
) => {
  let lineContent = currentLine.translateToString(true)
  let finalContentCursorX = contentCursorX

  if (isCrossRow) {
    const crossRowData = processCrossRowContent(parseStrTag, refreshCrossRow, cursorX, cursorY, buffer)
    lineContent = crossRowData.fullContent
    finalContentCursorX = crossRowData.totalCharacterPosition

    // 更新终端状态的跨行信息
    terminalState.value.contentCrossRowLines = crossRowData.crossRowLines
    terminalState.value.contentCrossStartLine = crossRowData.crossStartLine
    terminalState.value.contentCurrentCursorCrossRowLines = crossRowData.currentCursorCrossRowLines

    // 换行后重新设置起始位置
    cursorStartX.value = startStr.value.length
  }

  return { lineContent, finalContentCursorX }
}

// 处理跨行内容
const processCrossRowContent = (parseStrTag: boolean, refreshCrossRow: boolean, cursorX: number, cursorY: number, buffer: any) => {
  const currentBufferLine = terminal.value?.buffer.active.baseY || 0
  let { contentCrossRowLines: crossRowLines, contentCrossStartLine: crossStartLine } = terminalState.value
  let { contentCurrentCursorCrossRowLines: currentCursorCrossRowLines } = terminalState.value

  // 更新跨行起始位置
  if ((crossStartLine === 0 && crossRowLines === 0) || (!parseStrTag && cursorY !== cursorLastY.value)) {
    crossStartLine = getLogicalInputStartLine() - currentBufferLine
  }

  if (refreshCrossRow) {
    crossStartLine = cursorY - currentCursorCrossRowLines + 1
  }

  // 计算跨行数量
  if (crossRowLines === 0 || cursorY > cursorLastY.value || (!parseStrTag && cursorY !== cursorLastY.value)) {
    crossRowLines = cursorEndY.value - crossStartLine + 1
  }

  currentCursorCrossRowLines = cursorY - crossStartLine + 1

  // 计算字符位置和获取完整内容
  let totalCharacterPosition = 0
  let fullContent = ''

  // 计算当前光标位置的字符数
  for (let i = 0; i < currentCursorCrossRowLines; i++) {
    const lineIndex = currentBufferLine + crossStartLine + i
    const lineContent = buffer.lines.get(lineIndex).translateToString(true)
    if (i === currentCursorCrossRowLines - 1) {
      totalCharacterPosition += cursorX
    } else {
      totalCharacterPosition += lineContent.length
    }
  }

  // 获取所有跨行内容
  for (let i = 0; i < crossRowLines; i++) {
    const lineIndex = currentBufferLine + crossStartLine + i
    const lineContent = buffer.lines.get(lineIndex).translateToString(true)
    fullContent += lineContent
  }

  return {
    fullContent,
    totalCharacterPosition,
    crossRowLines,
    crossStartLine,
    currentCursorCrossRowLines
  }
}

// 更新光标历史记录
const updateCursorHistory = (cursorX: number, cursorY: number, maxX: number, maxY: number): void => {
  cursorLastY.value = cursorY
  cursorLastX.value = cursorX
  cursorMaxX.value = maxX
  cursorMaxY.value = maxY
}

// 更新内容字符串
const updateContentStrings = (lineContent: string, cursorX: number): void => {
  if (startStr.value !== '') {
    const newStartStr = lineContent.substring(0, cursorStartX.value)
    if (newStartStr !== startStr.value) {
      cursorStartX.value = cursorX
      startStr.value = lineContent.substring(0, cursorX)
    }
  } else {
    beginStr.value = lineContent.substring(0, cursorStartX.value)
  }
}

// 更新终端内容
const updateTerminalContent = (lineContent: string, contentCursorX: number): void => {
  terminalState.value.content = substrWidth(lineContent, cursorStartX.value)
  terminalState.value.beforeCursor = substrWidth(lineContent, cursorStartX.value, contentCursorX)
}

// 更新终端状态对象
const updateTerminalStateObject = (cursorX: number, cursorY: number, isCrossRow: boolean): void => {
  terminalState.value.cursorPosition = { col: cursorX, row: cursorY }
  terminalState.value.contentCrossRowStatus = isCrossRow
}

// 发送终端状态到服务器
const sendTerminalStateToServer = async (): Promise<void> => {
  try {
    await api.recordTerminalState({
      id: connectionId.value,
      state: {
        cursorPosition: {
          row: terminalState.value.cursorPosition.row,
          col: terminalState.value.cursorPosition.col
        },
        beforeCursor: terminalState.value.beforeCursor,
        content: terminalState.value.content // 修复了原代码中的 "const" 错误
      }
    })
  } catch (err) {
    console.error('发送终端状态时出错:', err)
  }
}
// 允许外部调用，模拟输入
function handleExternalInput(data) {
  handleInput && handleInput(data, false) // 传递标记，防止死循环
}
// const lastDeleteTime = ref(0)
// const DELETE_MIN_INTERVAL = 0 // 删除键最小
const suggestionEnter = ref(false)
const setupTerminalInput = () => {
  if (!terminal.value) return
  handleInput = async (data, isInputManagerCall = true) => {
    console.log(data, 'data')
    // // 检查是否为删除键并进行间隔限制
    // const isDeleteKey = data === '\x08' || data === '\x7f' || data === String.fromCharCode(8) || data === String.fromCharCode(127)
    // if (isDeleteKey) {
    //   const currentTime = Date.now()
    //   if (currentTime - lastDeleteTime.value < DELETE_MIN_INTERVAL) {
    //     return // 如果删除键间隔小于50ms，直接返回，不处理输入
    //   }
    //   lastDeleteTime.value = currentTime
    // } // 检查是否为删除键并进行间隔限制

    // 本地输入时广播给其他终端
    if (isInputManagerCall && isSyncInput.value) {
      inputManager.sendToOthers(connectionId.value, data)
    }
    // 快捷键
    // 发送数据到SSH会话
    // alias替换
    if (startStr.value == '') {
      startStr.value = beginStr.value
    }
    if (data === '\t') {
      // sendData(data)
      const cmd = JSON.parse(JSON.stringify(terminalState.value.content))
      selectFlag.value = true
      // Tab键
      // if (suggestions.value.length) {
      //   selectSuggestion(suggestions.value[activeSuggestion.value])
      //   selectFlag.value = true
      // }
      suggestions.value = []
      activeSuggestion.value = -1
      setTimeout(() => {
        queryCommand(cmd)
      }, 100)
    }
    if (data === '\x03') {
      // Ctrl+C
      if (suggestions.value.length) {
        suggestions.value = []
        activeSuggestion.value = -1
        nextTick(() => {})
      }
      // 阻止本轮 queryCommand 重新触发
      selectFlag.value = true
      // 无论是否存在推荐界面，都继续将 Ctrl+C 发送给终端
      sendData(data)
    } else if (data === '\x0c') {
      console.log('Ctrl+L', 'data')
      // Ctrl+L 清屏
      if (suggestions.value.length) {
        // 清除推荐界面
        suggestions.value = []
        activeSuggestion.value = -1
        nextTick(() => {})
      }
      // 阻止本轮 queryCommand 重新触发
      selectFlag.value = true
      // 将 Ctrl+L 发送给终端
      sendData(data)
    } else if (data === '\x1b') {
      // ESC键 - 取消推荐界面
      if (suggestions.value.length) {
        suggestions.value = []
        activeSuggestion.value = -1
        nextTick(() => {})
        return // 如果有推荐界面，只清除推荐界面，不发送ESC
      } else {
        sendData(data)
      }
    } else if (data === '\x16') {
      // Ctrl+V
      navigator.clipboard
        .readText()
        .then((text) => {
          sendData(text)
        })
        .catch(() => {
          // 如果剪贴板访问失败，静默处理
        })
    } else if (data == '\r') {
      // 获取当前命令内容
      const command = terminalState.value.content

      // 如果有推荐列表且有选中项，选中当前高亮的推荐项
      if (suggestions.value.length && activeSuggestion.value >= 0) {
        selectSuggestion(suggestions.value[activeSuggestion.value])
        selectFlag.value = true
        suggestionEnter.value = true

        selectFlag.value = true
        suggestions.value = []
        activeSuggestion.value = -1

        return
      } else {
        const delData = String.fromCharCode(127)
        const aliasStore = aliasConfigStore()
        // configStore.getUserConfig.quickVimStatus = 1
        const newCommand = aliasStore.getCommand(command) // 全局alias
        if (dbConfigStash.aliasStatus === 1 && newCommand !== null) {
          sendData(delData.repeat(command.length) + newCommand + '\r')
        } else if (config.quickVimStatus === 1 && !isSyncInput.value) {
          connectionSftpAvailable.value = await api.checkSftpConnAvailable(connectionId.value)
          const vimMatch = command.match(/^\s*vim\s+(.+)$/i)
          if (vimMatch && connectionSftpAvailable.value) {
            if (vimMatch[1].startsWith('/')) {
              data = delData.repeat(command.length) + 'echo "' + vimMatch[1] + '"  #Chaterm:vim  \r'
            } else {
              data = delData.repeat(command.length) + 'echo "$(pwd)/' + vimMatch[1] + '"  #Chaterm:vim  \r'
            }
            sendMarkedData(data, 'Chaterm:vim')
          } else {
            sendData(data)
          }
        } else {
          sendData(data)
        }
        // detect cd command
        if (/\bcd\b/.test(command)) {
          setTimeout(() => {
            sendMarkedData('pwd\r', 'Chaterm:pwd')
          }, 100)
        }
      }
      // 记录命令到数据库（无论是否有推荐都要记录）
      if (command && command.trim()) {
        insertCommand(command)
      }
      suggestions.value = []
      activeSuggestion.value = -1
    } else if (JSON.stringify(data) === '"\\u001b[A"' && terminalMode.value === 'none') {
      if (suggestions.value.length) {
        if (data == '\u001b[A') {
          if (activeSuggestion.value > 0) {
            activeSuggestion.value -= 1
          } else if (activeSuggestion.value === 0) {
            activeSuggestion.value = -1
          }
        }
      } else {
        sendMarkedData(data, 'Chaterm:[A')
      }
    } else if (JSON.stringify(data) === '"\\u001b[B"' && terminalMode.value === 'none') {
      if (suggestions.value.length) {
        if (data == '\u001b[B') {
          if (activeSuggestion.value < suggestions.value.length - 1) {
            activeSuggestion.value += 1
          } else if (activeSuggestion.value === -1) {
            activeSuggestion.value = 0
          }
        }
      } else {
        sendMarkedData(data, 'Chaterm:[B')
      }
    } else if (data == '\u001b[C') {
      // 右箭头键 - 只执行正常的光标移动
      sendData(data)
    } else {
      sendData(data)
      // 正常输入时立即允许查询推荐
      selectFlag.value = false
    }

    if (!selectFlag.value) {
      queryCommand()
    }
  }
  termOndata = terminal.value.onData(handleInput)
  setupTerminalStateTracking()
}

const sendData = (data) => {
  api.writeToShell({
    id: connectionId.value,
    data: data
  })
}
const sendMarkedData = (data, marker) => {
  api.writeToShell({
    id: connectionId.value,
    data: data,
    marker: marker
  })
}
export interface MarkedResponse {
  data: string // 服务器返回的原始数据
  marker?: string // 关联的命令标记（如果有）
}

const matchPattern = (data: number[], pattern: number[]): boolean => {
  if (data.length < pattern.length) return false

  // 在数据中滑动窗口查找模式
  for (let i = data.length - pattern.length; i >= Math.max(0, data.length - 500); i--) {
    let match = true
    for (let j = 0; j < pattern.length; j++) {
      if (data[i + j] !== pattern[j]) {
        match = false
        break
      }
    }
    if (match) return true
  }
  return false
}

// 判断是否进入编辑模式
type TerminalMode = 'none' | 'alternate' | 'ui'
const terminalMode = ref<TerminalMode>('none')

const checkFullScreenClear = (data: string) => {
  const isSimpleCtrlL = data.includes('\x1b[H\x1b[2J')
  if (isSimpleCtrlL) return false
  const clearScreenPatterns = [
    /\x1b\[H\x1b\[J/,
    /\x1b\[2J\x1b\[H/,
    /\x1b\[H.*?\x1b\[J/s,
    /\x1b\[J.*?\x1b\[H/s,
    /\x1b\[\d+;\d+H.*?\x1b\[J/s,
    /\x1b\[2J(?:\x1b\[H)?/
  ]
  return clearScreenPatterns.some((pattern) => pattern.test(data))
}

const checkHeavyUiStyle = (data: string) => {
  const moveCount = (data.match(/\x1b\[\d+;\d+H/g) || []).length
  const clearCount = (data.match(/\x1b\[\d*K/g) || []).length
  const hasTable = /NUM\s+NAME\s+IP:PORT/.test(data) || /=+/.test(data)

  return moveCount >= 5 && clearCount >= 5 && hasTable
}

const checkEditorMode = (response: MarkedResponse): void => {
  let bytes: number[] = []
  if (response.data) {
    if (typeof response.data === 'string') {
      // 如果是字符串，转换为字节数组
      const encoder = new TextEncoder()
      bytes = Array.from(encoder.encode(response.data))
    } else if (response.data && typeof response.data === 'object' && 'byteLength' in response.data) {
      // 如果是Uint8Array，直接转换
      bytes = Array.from(response.data as Uint8Array)
    } else if (Array.isArray(response.data)) {
      // 如果已经是数组
      bytes = response.data
    }
  }

  if (bytes.length === 0) return
  // 将字节添加到缓冲区
  dataBuffer.value.push(...bytes)

  // 限制缓冲区大小
  if (dataBuffer.value.length > 4000) {
    dataBuffer.value = dataBuffer.value.slice(-2000)
  }

  const buffer = dataBuffer.value
  const text = new TextDecoder().decode(new Uint8Array(buffer))

  // 检测进入编辑器模式
  if (terminalMode.value === 'none') {
    for (const seq of EDITOR_SEQUENCES.enter) {
      if (matchPattern(dataBuffer.value, seq.pattern)) {
        terminalMode.value = 'alternate'
        // 进入编辑模式时进行自适应调整
        nextTick(() => {
          handleResize()
        })
        return
      }
    }
  }
  // 检测退出编辑器模式
  if (terminalMode.value === 'alternate') {
    for (const seq of EDITOR_SEQUENCES.exit) {
      if (matchPattern(dataBuffer.value, seq.pattern)) {
        terminalMode.value = 'none'
        dataBuffer.value = []
        // 退出编辑模式时进行自适应调整
        nextTick(() => {
          handleResize()
        })
        return
      }
    }
  }

  if (terminalMode.value === 'none') {
    if (checkFullScreenClear(text) || checkHeavyUiStyle(text)) {
      terminalMode.value = 'ui'
      nextTick(handleResize)
      return
    }
  }

  if (terminalMode.value === 'ui') {
    let score = 0
    // Bracketed paste 开启
    if (text.includes('\x1b[?2004h')) score += 2
    // 8-bit input 模式（CentOS等）
    if (text.includes('\x1b[?1034h')) score += 2
    // 设置终端标题栏
    if (text.includes('\x1b]0;') && text.includes('\x07')) score += 1
    // 光标跳转序列是否消失
    const commonJumps = ['\x1b[23;1H', '\x1b[39;1H', '\x1b[11;1H']
    const cursorGone = !commonJumps.some((seq) => text.includes(seq))
    if (cursorGone) score += 1

    if (score >= 3) {
      terminalMode.value = 'none'
      dataBuffer.value = []
      nextTick(handleResize)
      return
    }
  }
}

// 处理服务器返回
const handleServerOutput = (response: MarkedResponse) => {
  let data = response.data

  if (response.marker === 'Chaterm:vim') {
    const { lastLine: lastLine, filePath: filePath, contentType: contentType } = parseVimLine(data)
    createEditor(filePath, contentType)
    sendMarkedData('history -s "vim ' + filePath + '"' + '\r', 'Chaterm:history')
    data = lastLine
    cusWrite?.(data)
  } else if (response.marker === 'Chaterm:save' || response.marker === 'Chaterm:history' || response.marker === 'Chaterm:pass') {
  } else if (response.marker === 'Chaterm:[A') {
    // 跳过命令
    if (data.indexOf('Chaterm:vim') !== -1) {
      cusWrite?.(data)
      sendData(String.fromCharCode(21))
      sendMarkedData(String.fromCharCode(27, 91, 65), 'Chaterm:[A')
    } else {
      cusWrite?.(data)
    }
  } else if (response.marker === 'Chaterm:[B') {
    // 跳过命令
    if (data.indexOf('Chaterm:vim') !== -1) {
      cusWrite?.(data)
      sendData(String.fromCharCode(21))
      sendMarkedData(String.fromCharCode(27, 91, 64), 'Chaterm:[B')
    } else {
      cusWrite?.(data)
    }
  } else if (response.marker === 'Chaterm:pwd') {
    let currentCwd = ''
    const temp = stripAnsi(data)

    const lines = temp.trim().split(/\r?\n/)

    if (lines.length >= 2 && lines[0].trim() === 'pwd') {
      currentCwd = lines[1].trim()
    }

    currentCwdStore.setKeyValue(props.connectData.ip, currentCwd)
  } else if (response.marker === 'Chaterm:command') {
    isCollectingOutput.value = true
    const cleanOutput = stripAnsi(data).trim()
    commandOutput.value += cleanOutput + '\n'
    const promptRegex = /(?:\[([^@]+)@([^\]]+)\][#$]|([^@]+)@([^:]+):(?:[^$]*|\s*~)\s*[$#]|\[([^@]+)@([^\]]+)\s+[^\]]*\][#$])\s*$/
    if (promptRegex.test(cleanOutput)) {
      isCollectingOutput.value = false
      const lines = commandOutput.value
        .replace(/\r\n|\r/g, '\n')
        .split('\n')
        .filter((line) => line.trim())
      const outputLines = lines.slice(1, -1)
      const finalOutput = outputLines.join('\n').trim()
      if (finalOutput) {
        nextTick(() => {
          const formattedOutput = `Terminal output:\n\`\`\`\n${finalOutput}\n\`\`\``
          eventBus.emit('chatToAi', formattedOutput)
          setTimeout(() => {
            eventBus.emit('triggerAiSend')
          }, 100)
        })
      } else {
        const output = configStore.getUserConfig.language == 'en-US' ? 'Command executed successfully, no output returned' : '执行完成，没有输出返回'
        eventBus.emit('chatToAi', output)
        setTimeout(() => {
          eventBus.emit('triggerAiSend')
        }, 100)
      }
      commandOutput.value = ''
    }
    cusWrite?.(data)
  } else if (isCollectingOutput.value) {
    const cleanOutput = stripAnsi(data).trim()
    commandOutput.value += cleanOutput + '\n'
    const promptRegex = /(?:\[([^@]+)@([^\]]+)\][#$]|([^@]+)@([^:]+):(?:[^$]*|\s*~)\s*[$#]|\[([^@]+)@([^\]]+)\s+[^\]]*\][#$])\s*$/
    if (promptRegex.test(cleanOutput)) {
      isCollectingOutput.value = false
      const lines = commandOutput.value
        .replace(/\r\n|\r/g, '\n')
        .split('\n')
        .filter((line) => line.trim())
      const outputLines = lines.slice(1, -1)
      const finalOutput = outputLines.join('\n').trim()
      if (finalOutput) {
        nextTick(() => {
          const formattedOutput = `Terminal output:\n\`\`\`\n${finalOutput}\n\`\`\``
          eventBus.emit('chatToAi', formattedOutput)
          setTimeout(() => {
            eventBus.emit('triggerAiSend')
          }, 100)
        })
      } else {
        const output = configStore.getUserConfig.language == 'en-US' ? 'Command executed successfully, no output returned' : '执行完成，没有输出返回'
        eventBus.emit('chatToAi', output)
        setTimeout(() => {
          eventBus.emit('triggerAiSend')
        }, 100)
      }
      commandOutput.value = ''
    }
    cusWrite?.(data)
  } else {
    cusWrite?.(data)
  }
}

// 高亮相关变量
// const enc = new TextDecoder('utf-8')
const specialCode = ref(false)
// const keyCodeArr = [8, 38, 40]
const keyCode = ref('')
const currentLine = ref('')
const stashLine = ref('')
const currentLineStartY = ref(0)
const activeMarkers: any = ref([])
const commands = ref()
const cursorY = ref(0)
const cursorX = ref(0)
const enterPress = ref(false)
const beginStr = ref<string>('')
const startStr = ref<string>('')
// 高亮

const highlightSyntax = (allData) => {
  // 所有内容 光标前内容
  const { content, beforeCursor, cursorPosition } = allData
  //命令
  let command = ''
  //参数
  let arg = ''
  //当前光标位置
  const currentCursorX = cursorStartX.value + beforeCursor.length
  // const currentCursorX = (terminal.value as any)?._core.buffer.x
  //首个空格位置 用来分割命令和参数
  const index = content.indexOf(' ')
  // 大前提 命令以第一个空格切割 前为命令 后为参数
  // 如果光标前有内容 且有空格，表示光标前内容有命令
  // 光标前没有命令，需要在整段内容中找命令
  const i = content.indexOf(' ')
  if (i != -1) {
    // 有空格 代表有命令 切割
    command = content.slice(0, i)
    arg = content.slice(i)
  } else {
    // 无空格 代表全是命令
    command = content
    arg = ''
    // }
  }

  // 获取当前光标所在的行号
  // 清除之前的标记
  activeMarkers.value.forEach((marker) => marker.dispose())

  activeMarkers.value = []
  // const startY = currentLineStartY.value
  let startY = (terminal.value as any)?._core.buffer.y
  if (allData.contentCrossRowStatus) {
    startY = allData.contentCrossStartLine
  }
  const isValidCommand = commands.value?.includes(command)
  // 高亮命令
  if (command) {
    const commandMarker = terminal.value?.registerMarker(startY)
    activeMarkers.value.push(commandMarker)
    // cusWrite?.('\u001b[H\u001b[J[root@VM-12-6-centos ~]# s', {
    //   isUserCall: true
    // })
    cusWrite?.(`\x1b[${startY + 1};${cursorStartX.value + 1}H`, {
      isUserCall: true
    })
    const colorCode = isValidCommand ? '38;2;24;144;255' : '31'
    cusWrite?.(`\x1b[${colorCode}m${command}\x1b[0m`, {
      isUserCall: true
    })
    setTimeout(() => {
      cusWrite?.(`\x1b[${cursorPosition.row + 1};${cursorPosition.col + 1}H`, {
        isUserCall: true
      })
    })
  }
  if (!arg) return
  // 高亮参数
  if (arg.includes("'") || arg.includes('"') || arg.includes('(') || arg.includes('{') || arg.includes('[')) {
    // 带闭合符号的输入
    const afterCommandArr: any = processString(arg)
    let unMatchFlag = false
    for (let i = 0; i < afterCommandArr.length; i++) {
      if (afterCommandArr[i].type == 'unmatched') {
        cusWrite?.(`\x1b[${startY + 1};${cursorStartX.value + 1}H`, {
          isUserCall: true
        })

        cusWrite?.(`\x1b[31m${content}\x1b[0m`, {
          isUserCall: true
        })

        cusWrite?.(`\x1b[${cursorPosition.row + 1};${cursorPosition.col + 1}H`, {
          isUserCall: true
        })
        unMatchFlag = true
      }
    }
    if (!unMatchFlag) {
      for (let i = 0; i < afterCommandArr.length; i++) {
        // debugger
        if (afterCommandArr[i].content == ' ') {
          cusWrite?.(`\x1b[${startY + 1};${cursorStartX.value + command.length + 1 + afterCommandArr[i].startIndex}H`, {
            isUserCall: true
          })
          cusWrite?.(`${afterCommandArr[i].content}\x1b[0m`, {
            isUserCall: true
          })
        } else {
          // cusWrite?.(`\x1b[${startY + 1};${cursorStartX.value + command.length + 1 + afterCommandArr[i].startIndex}H`, {
          //   isUserCall: true
          // })
          const colorCode = afterCommandArr[i].type == 'matched' ? '38;2;250;173;20' : '38;2;126;193;255'
          cusWrite?.(`\x1b[${colorCode}m${afterCommandArr[i].content}\x1b[0m`, {
            isUserCall: true
          })
          // debugger
        }
      }
    }
  } else {
    if (index == -1 && currentCursorX >= cursorStartX.value + command.length) {
      // 没有空格 且 光标在命令末尾
      cusWrite?.(`\x1b[${startY + 1};${cursorStartX.value + command.length + 1}H`, {
        isUserCall: true
      })

      cusWrite?.(`\x1b[38;2;126;193;255m${arg}\x1b[0m`, { isUserCall: true })

      // cusWrite?.(`\x1b[${cursorY.value + 1};${currentCursorX + 1}H`, {
      //   isUserCall: true
      // })
      cusWrite?.(`\x1b[${cursorPosition.row + 1};${cursorPosition.col + 1}H`, {
        isUserCall: true
      })
    } else if (currentCursorX < cursorStartX.value + command.length) {
      // 光标在命令中间

      cusWrite?.(`\x1b[${startY + 1};${cursorStartX.value + command.length + 1}H`, {
        isUserCall: true
      })

      cusWrite?.(`\x1b[38;2;126;193;255m${arg}\x1b[0m`, { isUserCall: true })

      // cusWrite?.(`\x1b[${cursorY.value + 1};${currentCursorX + 1}H`, {
      //   isUserCall: true
      // })
      cusWrite?.(`\x1b[${cursorPosition.row + 1};${cursorPosition.col + 1}H`, {
        isUserCall: true
      })
    } else {
      // 光标不在命令范围内

      cusWrite?.(`\x1b[${startY + 1};${cursorStartX.value + command.length + 1}H`, {
        isUserCall: true
      })

      cusWrite?.(`\x1b[38;2;126;193;255m${arg}\x1b[0m`, { isUserCall: true })

      // cusWrite?.(`\x1b[${cursorY.value + 1};${currentCursorX}H`, { isUserCall: true })
      cusWrite?.(`\x1b[${cursorPosition.row + 1};${cursorPosition.col + 1}H`, {
        isUserCall: true
      })
    }
  }
}

type ResultItem = { type: string; content: string; startIndex: number; endIndex?: number }
// 对 非命令字符串进行处理
const processString = (str: string): ResultItem[] => {
  const result: ResultItem[] = []
  let i = 0

  while (i < str.length) {
    // 1. 处理引号整体
    if (str[i] === '"' || str[i] === "'") {
      const quote = str[i]
      let j = i + 1

      // 查找匹配的闭引号
      while (j < str.length && str[j] !== quote) {
        // 跳过转义引号
        if (str[j] === '\\' && str[j + 1] === quote) {
          j += 2
        } else {
          j++
        }
      }

      if (j < str.length) {
        // 找到匹配的闭引号
        result.push({
          type: 'matched',
          startIndex: i,
          endIndex: j,
          content: str.slice(i, j + 1)
        })
        i = j + 1
      } else {
        // 未找到匹配的闭引号，将开引号作为未匹配处理
        result.push({
          type: 'unmatched',
          content: str[i],
          startIndex: i
        })
        i++
      }
      continue
    }

    // 2. 处理 {{...}} 嵌套
    if (str[i] === '{' && str[i + 1] === '{') {
      let depth = 1
      let j = i + 2

      // 查找匹配的闭合括号
      while (j < str.length) {
        if (str[j] === '{' && str[j + 1] === '{') {
          depth++
          j++
        } else if (str[j] === '}' && str[j + 1] === '}') {
          depth--
          if (depth === 0) break
          j++
        }
        j++
      }

      if (depth === 0 && j < str.length) {
        // 找到匹配的闭合括号
        result.push({
          type: 'matched',
          startIndex: i,
          endIndex: j + 1,
          content: str.slice(i, j + 2)
        })
        i = j + 2
      } else {
        // 未找到匹配的闭合括号，将开括号作为未匹配处理
        result.push({
          type: 'unmatched',
          content: str[i],
          startIndex: i
        })
        i++
      }
      continue
    }

    // 3. 处理单字符闭合符号 {} [] ()
    if (str[i] === '{' || str[i] === '[' || str[i] === '(') {
      const openChar = str[i]
      const closeChar = openChar === '{' ? '}' : openChar === '[' ? ']' : ')'
      let depth = 1
      let j = i + 1

      // 查找匹配的闭合符号
      while (j < str.length) {
        if (str[j] === openChar) {
          depth++
        } else if (str[j] === closeChar) {
          depth--
          if (depth === 0) break
        }
        j++
      }

      if (depth === 0 && j < str.length) {
        // 找到匹配的闭合符号
        result.push({
          type: 'matched',
          startIndex: i,
          endIndex: j,
          content: str.slice(i, j + 1)
        })
        i = j + 1
      } else {
        // 未找到匹配的闭合符号，将开符号作为未匹配处理
        result.push({
          type: 'unmatched',
          content: str[i],
          startIndex: i
        })
        i++
      }
      continue
    }

    // 4. 普通字符处理
    let start = i
    while (
      i < str.length &&
      str[i] !== '"' &&
      str[i] !== "'" &&
      !(str[i] === '{' && str[i + 1] === '{') &&
      str[i] !== '{' &&
      str[i] !== '[' &&
      str[i] !== '('
    ) {
      i++
    }

    if (start < i) {
      result.push({
        type: 'afterMatched',
        content: str.slice(start, i),
        startIndex: start
      })
    }

    // 防止无限循环的安全检查
    if (i === start) {
      result.push({
        type: 'afterMatched',
        content: str[i],
        startIndex: i
      })
      i++
    }
  }

  return result
}
const selectSuggestion = (suggestion: CommandSuggestion) => {
  selectFlag.value = true
  const DELCODE = String.fromCharCode(127)
  const RIGHTCODE = String.fromCharCode(27, 91, 67)
  sendData(RIGHTCODE.repeat(terminalState.value.content.length - terminalState.value.beforeCursor.length))

  sendData(DELCODE.repeat(terminalState.value.content.length))
  sendData(suggestion.command)

  // 立即清空推荐窗口，不延迟
  suggestions.value = []
  activeSuggestion.value = -1
}
const queryCommand = async (cmd = '') => {
  if (!queryCommandFlag.value || isSyncInput.value) return

  // Check if the cursor is at the end of a line. Auto-completion is triggered only at the end of a line
  const isAtEndOfLine = terminalState.value.beforeCursor.length === terminalState.value.content.length
  if (!isAtEndOfLine) {
    suggestions.value = []
    return
  }

  try {
    const result = await (window.api as any).queryCommand({
      command: cmd ? cmd : terminalState.value.beforeCursor,
      ip: props.connectData.ip
    })
    if (result) {
      suggestions.value = result as CommandSuggestion[]
      setTimeout(() => {
        const componentInstance = componentRefs.value[connectionId.value]
        componentInstance?.updateSuggestionsPosition(terminal.value)
      }, 1)
    }
  } catch (error) {
    console.log('查询失败' + error)
  }
}
const insertCommand = async (cmd) => {
  try {
    await window.api.insertCommand({
      command: cmd,
      ip: props.connectData.ip
    })
    // message.success('命令插入成功')
  } catch (error) {
    // message.error('命令插入失败')
  }
}

// 输入内容 - 原始处理函数
const handleKeyInput = (e) => {
  enterPress.value = false
  specialCode.value = false
  currentLineStartY.value = (terminal.value as any)?._core.buffer.y
  const ev = e.domEvent
  const printable = !ev.altKey && !ev.ctrlKey && !ev.metaKey
  const buffer: any = terminal.value?.buffer.active
  cursorX.value = buffer.cursorX
  cursorY.value = buffer.cursorY
  keyCode.value = ev.keyCode
  let index = 0
  // 当前行开始输入时的光标的位置，0是初始状态，需要跟当前光标一样，非0时需要小于当前光标位置
  if (cursorStartX.value == 0) {
    cursorStartX.value = cursorX.value
  } else {
    cursorX.value < cursorStartX.value ? (cursorStartX.value = cursorX.value) : ''
  }

  if (ev.keyCode === 13 || e.key === '\u0003') {
    if (suggestions.value.length && activeSuggestion.value >= 0) {
      // 延迟5ms清空推荐窗口，确保 handleInput 先执行
      // setTimeout(() => {
      //   suggestions.value = []
      //   activeSuggestion.value = -1
      // }, 5)
      return
    }

    enterPress.value = true
    selectFlag.value = true
    // Enter
    currentLine.value = ''
    currentLineStartY.value = (terminal.value as any)?._core.buffer.y + 1
    cursorStartX.value = 0

    terminalState.value.contentCrossRowStatus = false
    terminalState.value.contentCrossStartLine = 0
    terminalState.value.contentCrossRowLines = 0
    // 移除这里的命令记录逻辑，避免重复记录
    // insertCommand(terminalState.value.content)
  } else if (ev.keyCode === 8) {
    // 删除
    // specialCode.value = true
    index = cursorX.value - 1 - cursorStartX.value
    currentLine.value = currentLine.value.slice(0, index) + currentLine.value.slice(index + 1)
  } else if (ev.keyCode == 38 || ev.keyCode == 40) {
    //上下按键
    // specialCode.value = true
  } else if (ev.keyCode == 37 || ev.keyCode == 39) {
    // 左箭头
    stashLine.value = JSON.parse(JSON.stringify(currentLine.value))
    specialCode.value = true
    if (suggestions.value.length) {
      specialCode.value = false
    }
    // this.initList()
  } else if (ev.keyCode == 9) {
    // selectFlag.value = true
    // sendData('\t')
  } else if (printable) {
    selectFlag.value = false

    // selectFlag.value = false
    // index = cursorX.value - cursorStartX.value
    // currentLine.value = `${currentLine.value.slice(0, index)}${e.key}${currentLine.value.slice(index)}`
  } else {
    selectFlag.value = false
  }
}

const disconnectSSH = async () => {
  try {
    const result = await api.disconnect({ id: connectionId.value })

    if (result.status === 'success') {
      cleanupListeners.value.forEach((cleanup) => cleanup())
      cleanupListeners.value = []

      // 更新状态
      isConnected.value = false

      cusWrite?.('\r\n已断开连接。', { isUserCall: true })
    } else {
      cusWrite?.(`\r\n断开连接错误: ${result.message}`, { isUserCall: true })
    }
  } catch (error: any) {
    cusWrite?.(`\r\n断开连接错误: ${error.message || '未知错误'}`, {
      isUserCall: true
    })
  }
  emit('disconnectSSH', { isConnected: isConnected })
}
// 右键菜单方法
const contextAct = (action) => {
  switch (action) {
    case 'paste':
      // 粘贴
      pasteFlag.value = true
      navigator.clipboard.readText().then((text) => {
        sendData(text)
        terminal.value?.focus()
      })
      break
    case 'disconnect':
      disconnectSSH()
      termOndata?.dispose()
      termOndata = null
      // terminal.value?.onData().dispose()
      break
    case 'reconnect':
      // 重新连接
      connectSSH()
      break
    case 'newTerminal':
      emit('createNewTerm', props.serverInfo)
      // 新终端
      break
    case 'close':
      // 关闭
      // socket.value.close()
      emit('closeTabInTerm', props.serverInfo.id)
      break
    case 'clearTerm':
      // 关闭
      // socket.value.close()
      terminal.value?.clear()
      break
    case 'shrotenName':
      // 关闭
      // socket.value.close()
      sendData('export PS1="[\\u@\\W]\\$"')
      sendData('\r')
      break
    case 'fontsizeLargen':
      if (terminal.value?.options) {
        terminal.value.options.fontSize = (terminal.value.options.fontSize ?? 12) + 1
      }
      break
    case 'fontsizeSmaller':
      if (terminal.value?.options) {
        terminal.value.options.fontSize = (terminal.value.options.fontSize ?? 12) - 1
      }
      break
    case 'registerSyncInput':
      if (isSyncInput.value) {
        inputManager.unregisterSyncInput(connectionId.value)
        isSyncInput.value = false
      } else {
        inputManager.registerSyncInput(connectionId.value)
        isSyncInput.value = true
      }
      break
    default:
      // 未知操作
      break
  }
}

// 添加focus方法
const focus = () => {
  if (terminal.value) {
    terminal.value.focus()
    // 手动调用focus时也更新激活状态
    inputManager.setActiveTerm(connectionId.value)
  }
}

const hideSelectionButton = () => {
  showAiButton.value = false
}

const handleGlobalKeyDown = (e: KeyboardEvent) => {
  if (props.activeTabId !== props.currentConnectionId) return

  const isMac = navigator.platform.toUpperCase().indexOf('MAC') >= 0
  if ((isMac ? e.metaKey : e.ctrlKey) && e.key === 'f') {
    e.preventDefault()
    e.stopPropagation()
    openSearch()
  }

  if (e.key === 'Escape' && showSearch.value) {
    e.preventDefault()
    e.stopPropagation()
    closeSearch()
  }
}

const openSearch = () => {
  showSearch.value = true
}

const closeSearch = () => {
  showSearch.value = false
  searchAddon.value?.clearDecorations()
  terminal.value?.focus()
}

watch(
  () => commandBarHeight.value,
  () => {
    terminalContainerResize()
  }
)

const terminalContainerResize = () => {
  const currentHeight = commandBarHeight.value
  if (currentHeight > 0) {
    terminalContainer.value?.style.setProperty('height', `calc(100% - ${currentHeight}px)`)
  } else {
    terminalContainer.value?.style.setProperty('height', '100%')
    if (terminal.value) terminal.value.scrollToBottom()
  }
}

const onChatToAiClick = () => {
  if (terminal.value && terminal.value.hasSelection()) {
    const text = terminal.value.getSelection()
    eventBus.emit('openAiRight')
    nextTick(() => {
      const formattedText = `Terminal output:\n\`\`\`\n${text.trim()}\n\`\`\``
      eventBus.emit('chatToAi', formattedText)
    })
    terminal.value.clearSelection()
  }
}

defineExpose({
  handleResize,
  autoExecuteCode,
  terminal,
  focus,
  // 手动触发自适应调整
  triggerResize: () => {
    handleResize()
  }
})

// 在 script setup 部分添加新变量
const commandOutput = ref('')
const isCollectingOutput = ref(false)
// 删除键输入限制相关变量
const lastDeleteTime = ref(0)
const DELETE_MIN_INTERVAL = 0 // 删除键最小输入间隔50ms
</script>

<style lang="less">
.ant-form-item .ant-form-item-label > label {
  color: white;
}

.ant-radio-wrapper {
  color: white;
}

.terminal-container {
  width: 100%;
  height: 100%;
  border-radius: 6px;
  overflow: hidden;
  padding: 4px 4px 4px 12px;
  position: relative;
}

.terminal {
  width: 100%;
  height: 100%;
}
.terminal .xterm-viewport {
  background-color: transparent;
}
.terminal ::-webkit-scrollbar {
  width: 0px !important;
}
.select-button {
  position: absolute;
  z-index: 10;
  padding: 4px 8px;
  border-radius: 4px;
  color: var(--text-color);
  font-size: 12px;
  background-color: var(--bg-color-secondary);
  border: 1px solid var(--border-color-light);

  .main-text {
    color: white;
    font-size: 12px;
    font-weight: 500;
  }

  .shortcut-text {
    color: #888;
    font-size: 10px;
    margin-left: 4px;
    font-weight: 400;
  }

  &:hover {
    color: var(--text-color) !important;
    border: 1px solid var(--border-color-light) !important;

    .main-text {
      color: white !important;
    }

    .shortcut-text {
      color: #aaa !important;
    }
  }
}
</style><|MERGE_RESOLUTION|>--- conflicted
+++ resolved
@@ -16,9 +16,6 @@
       @mousedown="handleMouseDown"
     >
     </div>
-<<<<<<< HEAD
-
-=======
     <a-button
       v-show="showAiButton"
       :id="`${connectionId}Button`"
@@ -35,7 +32,6 @@
       :suggestions="suggestions"
       :active-suggestion="activeSuggestion"
     />
->>>>>>> 638b6839
     <v-contextmenu ref="contextmenu">
       <Context
         :is-connect="isConnected"
