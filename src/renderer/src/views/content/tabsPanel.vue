<template>
  <div class="tabs-panel">
    <template v-if="tabs && tabs.length">
      <draggable
        v-model="localTabs"
        class="tabs-bar"
        :animation="150"
        handle=".tab-title"
        item-key="id"
        @end="onDragEnd"
      >
        <template #item="{ element: tab }">
          <div :class="{ 'tab-item': true, active: tab.id === activeTab }">
            <span
              class="tab-title"
              @click="$emit('change-tab', tab.id)"
              >{{ tab.ip ? tab.title : $t(`common.${tab.title}`) }}</span
            >
            <button
              class="close-btn"
              @click.stop="$emit('close-tab', tab.id)"
              >&times;</button
            >
          </div>
        </template>
      </draggable>
      <div class="tabs-content">
        <div
          v-for="tab in tabs"
          :key="tab.id"
          :class="{ 'tab-content': true, active: tab.id === activeTab }"
        >
          <Term
            v-if="tab.type === 'term' && tab.organizationId !== 'personal'"
            :ref="(el) => setTermRef(el, tab.id)"
            :server-info="tab"
            @close-tab-in-term="closeTab"
            @create-new-term="createNewTerm"
          />
          <SshConnect
            v-if="tab.content === 'demo' || tab.organizationId === 'personal'"
            :ref="(el) => setSshConnectRef(el, tab.id)"
            :server-info="tab"
            :connect-data="tab.data"
<<<<<<< HEAD
            @close-tab-in-term="closeTab"
            @create-new-term="createNewTerm"
=======
            :active-tab-id="activeTabId"
            :current-connection-id="tab.id"
>>>>>>> 99cbcb43
          />
          <UserInfo v-if="tab.content === 'userInfo'" />
          <userConfig v-if="tab.content === 'userConfig'" />
          <Files v-if="tab.content === 'files'" />
          <aliasConfig v-if="tab.content === 'aliasConfig'" />
          <assetConfig v-if="tab.content === 'assetConfig'" />
          <keyChainConfig v-if="tab.content === 'keyChainConfig'" />
        </div>
      </div>
    </template>
    <template v-else>
      <Dashboard />
    </template>
  </div>
</template>
<script setup lang="ts">
import { computed, ref, defineExpose, ComponentPublicInstance, PropType, watch } from 'vue'
import draggable from 'vuedraggable'
import Term from '@views/components/Term/index.vue'
import Dashboard from '@views/components/Term/dashboard.vue'
import UserInfo from '@views/components/LeftTab/userInfo.vue'
import userConfig from '@views/components/LeftTab/userConfig.vue'
import assetConfig from '@views/components/LeftTab/assetConfig.vue'
import aliasConfig from '@views/components/Extensions/aliasConfig.vue'
import keyChainConfig from '@views/components/LeftTab/keyChainConfig.vue'
import SshConnect from '@views/components/sshConnect/sshConnect.vue'
import Files from '@views/components/Files/index.vue'
import eventBus from '@/utils/eventBus'

// Define an interface for the tab items
interface TabItem {
  id: string
  title: string
  content: string // Corresponds to v-if conditions like 'demo', 'userInfo', etc.
  type?: string // e.g., 'term'
  organizationId?: string // e.g., 'personal'
  ip?: string
  data?: any // Data passed to SshConnect or Term
  // Add other properties if they exist on tab objects
}

const props = defineProps({
  tabs: {
    type: Array as PropType<TabItem[]>,
    required: true
  },
  activeTab: {
    type: String as PropType<string>,
    default: ''
  },
  activeTabId: {
    type: String as PropType<string>,
    default: ''
  }
})
const emit = defineEmits(['close-tab', 'change-tab', 'update-tabs', 'create-tab'])
const localTabs = computed({
  get: () => props.tabs,
  set: (value) => {
    emit('update-tabs', value)
  }
})

// 监听标签页变化
watch(
  () => props.activeTab,
  (newTabId) => {
    if (newTabId) {
      const activeTab = props.tabs.find((tab) => tab.id === newTabId)
      if (activeTab) {
        // 使用 eventBus 发送事件
        eventBus.emit('activeTabChanged', activeTab)
      }
    }
  }
)

const createNewTerm = (infos) => {
  emit('create-tab', infos)
}
const closeTab = (id) => {
  console.log(id, 'iddd')
  emit('close-tab', id)
}
const onDragEnd = () => {}
const termRefMap = ref<Record<string, any>>({})
const sshConnectRefMap = ref<Record<string, any>>({})

const setTermRef = (el: Element | ComponentPublicInstance | null, tabId: string) => {
  if (el && '$props' in el) {
    // Check if el is a ComponentPublicInstance
    termRefMap.value[tabId] = el as ComponentPublicInstance & {
      handleResize: () => void
      autoExecuteCode: (cmd: string) => void
      getTerminalBufferContent?: () => string | null
    }
  } else {
    delete termRefMap.value[tabId]
  }
}

const setSshConnectRef = (el: Element | ComponentPublicInstance | null, tabId: string) => {
  if (el && '$props' in el) {
    // Check if el is a ComponentPublicInstance
    sshConnectRefMap.value[tabId] = el as ComponentPublicInstance & {
      getTerminalBufferContent: () => string | null
    }
  } else {
    delete sshConnectRefMap.value[tabId]
  }
}

const resizeTerm = (termid: string = '') => {
  // Added type for termid
  if (termid) {
    setTimeout(() => {
      if (termRefMap.value[termid]) {
        termRefMap.value[termid].handleResize()
      }
    })
  } else {
    const keys = Object.keys(termRefMap.value)
    if (keys.length == 0) return
    for (let i = 0; i < keys.length; i++) {
      termRefMap.value[keys[i]].handleResize()
    }
  }
}

async function getTerminalOutputContent(tabId: string): Promise<string | null> {
  const sshConnectInstance = sshConnectRefMap.value[tabId]
  if (sshConnectInstance && typeof sshConnectInstance.getTerminalBufferContent === 'function') {
    try {
      const output = await sshConnectInstance.getTerminalBufferContent()
      return output
    } catch (error: any) {
      console.error(`Error getting terminal output from SshConnect for tab ${tabId}:`, error)
      return 'Error retrieving output from SshConnect component.'
    }
  } else {
    const termInstance = termRefMap.value[tabId]
    if (termInstance && typeof termInstance.getTerminalBufferContent === 'function') {
      try {
        const output = await termInstance.getTerminalBufferContent()
        return output
      } catch (error: any) {
        console.error(`Error getting terminal output from Term for tab ${tabId}:`, error)
        return 'Error retrieving output from Term component.'
      }
    }
    console.warn(
      `Component instance not found or method getTerminalBufferContent missing for tabId: ${tabId}`
    )
    return `Instance for tab ${tabId} not found or method missing.`
  }
}

defineExpose({
  resizeTerm,
  getTerminalOutputContent
})
</script>

<style scoped>
.tabs-panel {
  display: flex;
  flex-direction: column;
  height: 100%;
  overflow: hidden;
}

.tabs-bar {
  display: flex;
  background-color: #141414;
  border-bottom: 1px solid #202020;
  overflow-x: auto;
  user-select: none;
  height: 26px;
}

.tab-item {
  display: flex;
  align-items: center;
  padding: 0 4px;
  border-right: 1px solid #202020;
  background-color: #141414;
  width: 120px;
}

.tab-item.active {
  background-color: #202020;
  border-top: 2px solid #007acc;
}

.tab-title {
  flex: 1;
  font-size: 12px;
  white-space: nowrap;
  overflow: hidden;
  text-overflow: ellipsis;
  cursor: pointer;
}

.close-btn {
  background: none;
  border: none;
  cursor: pointer;
  font-size: 12px;
  margin-left: 8px;
  padding: 0 4px;
  color: #666;
}

.close-btn:hover {
  background-color: rgba(0, 0, 0, 0.1);
  border-radius: 4px;
}

.tabs-content {
  flex: 1;
  overflow: auto;
  background-color: #141414;
  padding: 4px;
}

.tab-content {
  display: none;
  height: 100%;
}

.tab-content.active {
  display: block;
}

/* 拖拽时的样式 */
.sortable-chosen {
  opacity: 0.8;
  background-color: #e0e0e0 !important;
}

.sortable-ghost {
  opacity: 0.4;
  background-color: #ccc !important;
}
</style><|MERGE_RESOLUTION|>--- conflicted
+++ resolved
@@ -42,13 +42,10 @@
             :ref="(el) => setSshConnectRef(el, tab.id)"
             :server-info="tab"
             :connect-data="tab.data"
-<<<<<<< HEAD
+            :active-tab-id="activeTabId"
+            :current-connection-id="tab.id"
             @close-tab-in-term="closeTab"
             @create-new-term="createNewTerm"
-=======
-            :active-tab-id="activeTabId"
-            :current-connection-id="tab.id"
->>>>>>> 99cbcb43
           />
           <UserInfo v-if="tab.content === 'userInfo'" />
           <userConfig v-if="tab.content === 'userConfig'" />
