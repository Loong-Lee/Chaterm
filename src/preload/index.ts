import { contextBridge, ipcRenderer } from 'electron'
import { electronAPI } from '@electron-toolkit/preload'

import * as dotenv from 'dotenv'
import * as path from 'path'
import * as fs from 'fs'

interface FileRecord {
  name: string
  path: string
  isDir: boolean
  mode: string
  isLink: boolean
  modTime: string
  size: number
}

const envPath = path.resolve(__dirname, '../../../build/.env')

// Ensure path exists
if (!fs.existsSync(envPath)) {
  console.warn(`Environment file does not exist: ${envPath}`)
  // Can try other paths or set default values
}

// Load environment variables
dotenv.config({ path: envPath })

// If there is a .env file for a specific environment, it can also be loaded
const nodeEnv = process.env.NODE_ENV || 'development'
const envSpecificPath = path.resolve(__dirname, `../../build/.env.${nodeEnv}`)
const envContent: Record<string, string> = {}

if (fs.existsSync(envSpecificPath)) {
  dotenv.config({ path: envSpecificPath })

  try {
    const fileContent = fs.readFileSync(envSpecificPath, 'utf8')
    // Manually parse environment variables
    fileContent.split('\n').forEach((line) => {
      // Ignore comments and empty lines
      if (!line || line.startsWith('#')) return

      const match = line.match(/^\s*([\w.-]+)\s*=\s*(.*)?\s*$/)
      if (match) {
        const key = match[1]
        let value = match[2] || ''

        // Remove quotes
        value = value.replace(/^['"]|['"]$/g, '')

        // Store parsed environment variables in an object
        envContent[key] = value

        // Set to process.env
        process.env[key] = value
      }
    })
  } catch (error) {
    console.warn('Failed to read environment file:', error)
  }
} else {
  console.log(`Environment file not found: ${envSpecificPath}, using default values`)
}

// Custom APIs for renderer
import os from 'os'
import { ExecResult } from '../main/ssh/sshHandle'
const getLocalIP = (): string => {
  const interfaces = os.networkInterfaces()
  for (const name of Object.keys(interfaces)) {
    const iface = interfaces[name]
    if (!iface) continue
    for (const info of iface) {
      if (info.family === 'IPv4' && !info.internal) {
        return info.address
      }
    }
  }
  return '127.0.0.1'
}
const getMacAddress = () => {
  const interfaces = os.networkInterfaces() || {}
  for (const name of Object.keys(interfaces)) {
    for (const net of interfaces[name] || []) {
      if (!net.internal && net.mac !== '00:00:00:00:00:00') {
        return net.mac
      }
    }
  }
  return ''
}
// Get current URL
const getCookieUrl = async () => {
  const cookieUrl = await ipcRenderer.invoke('get-cookie-url')
  return cookieUrl
}

// Set Cookie
const setCookie = async (name, value, expirationDays = 7) => {
  const result = await ipcRenderer.invoke('set-cookie', name, value, expirationDays)
  return result
}
// Get cookie
const getCookie = async (name) => {
  try {
    const result = await ipcRenderer.invoke('get-cookie', name)
    return result
  } catch (error) {
    return Promise.reject(error)
  }
}

// Get all Cookies
const getAllCookies = async () => {
  try {
    const result = await ipcRenderer.invoke('get-cookie', null) // If no name is passed, get all Cookies
    return result
  } catch (error) {
    return { success: false, error }
  }
}
// Remove a Cookie
const removeCookie = async (name) => {
  try {
    const result = await ipcRenderer.invoke('remove-cookie', { name })
    return result
  } catch (error) {
    return { success: false, error }
  }
}

const queryCommand = async (data: { command: string; ip: string }) => {
  try {
    const result = await ipcRenderer.invoke('query-command', data)
    return result
  } catch (error) {
    return Promise.reject(error)
  }
}

const insertCommand = async (data: { command: string; ip: string }) => {
  try {
    const result = await ipcRenderer.invoke('insert-command', data)
    return result
  } catch (error) {
    return Promise.reject(error)
  }
}

// Chaterm database related IPC handlers
const getLocalAssetRoute = async (data: { searchType: string; params?: any[] }) => {
  try {
    const result = await ipcRenderer.invoke('asset-route-local-get', data)
    return result
  } catch (error) {
    return Promise.reject(error)
  }
}

const updateLocalAssetLabel = async (data: { uuid: string; label: string }) => {
  try {
    const result = await ipcRenderer.invoke('asset-route-local-update', data)
    return result
  } catch (error) {
    return Promise.reject(error)
  }
}

const updateLocalAsseFavorite = async (data: { uuid: string; status: number }) => {
  try {
    const result = await ipcRenderer.invoke('asset-route-local-favorite', data)
    return result
  } catch (error) {
    return Promise.reject(error)
  }
}

const getKeyChainSelect = async () => {
  try {
    const result = await ipcRenderer.invoke('key-chain-local-get')
    return result
  } catch (error) {
    return Promise.reject(error)
  }
}

const getAssetGroup = async () => {
  try {
    const result = await ipcRenderer.invoke('asset-group-local-get')
    return result
  } catch (error) {
    return Promise.reject(error)
  }
}

const chatermInsert = async (data: { sql: string; params?: any[] }) => {
  try {
    const result = await ipcRenderer.invoke('chaterm-insert', data)
    return result
  } catch (error) {
    return Promise.reject(error)
  }
}

const chatermUpdate = async (data: { sql: string; params?: any[] }) => {
  try {
    const result = await ipcRenderer.invoke('chaterm-update', data)
    return result
  } catch (error) {
    return Promise.reject(error)
  }
}

const deleteAsset = async (data: { uuid: string }) => {
  try {
    const result = await ipcRenderer.invoke('asset-delete', data)
    return result
  } catch (error) {
    return Promise.reject(error)
  }
}

const createAsset = async (data: { form: any }) => {
  try {
    const result = await ipcRenderer.invoke('asset-create', data)
    return result
  } catch (error) {
    return Promise.reject(error)
  }
}

const updateAsset = async (data: { form: any }) => {
  try {
    const result = await ipcRenderer.invoke('asset-update', data)
    return result
  } catch (error) {
    return Promise.reject(error)
  }
}

const getKeyChainList = async () => {
  try {
    const result = await ipcRenderer.invoke('key-chain-local-get-list')
    return result
  } catch (error) {
    return Promise.reject(error)
  }
}

const createKeyChain = async (data: { form: any }) => {
  try {
    const result = await ipcRenderer.invoke('key-chain-local-create', data)
    return result
  } catch (error) {
    return Promise.reject(error)
  }
}

const deleteKeyChain = async (data: { id: number }) => {
  try {
    const result = await ipcRenderer.invoke('key-chain-local-delete', data)
    return result
  } catch (error) {
    return Promise.reject(error)
  }
}

const getKeyChainInfo = async (data: { id: number }) => {
  try {
    const result = await ipcRenderer.invoke('key-chain-local-get-info', data)
    return result
  } catch (error) {
    return Promise.reject(error)
  }
}

const updateKeyChain = async (data: { form: any }) => {
  try {
    const result = await ipcRenderer.invoke('key-chain-local-update', data)
    return result
  } catch (error) {
    return Promise.reject(error)
  }
}

const connectAssetInfo = async (data: { uuid: string }) => {
  try {
    const result = await ipcRenderer.invoke('chaterm-connect-asset-info', data)
    return result
  } catch (error) {
    return Promise.reject(error)
  }
}
const chatermGetChatermMessages = async (data: { taskId: string }) => {
  try {
    const result = await ipcRenderer.invoke('agent-chaterm-messages', data)
    return result
  } catch (error) {
    return Promise.reject(error)
  }
}

const getPlatform = () => ipcRenderer.invoke('get-platform')
const invokeCustomAdsorption = (data: { appX: number; appY: number }) => ipcRenderer.invoke('custom-adsorption', data)

const getTaskMetadata = async (taskId) => {
  try {
    const result = await ipcRenderer.invoke('get-task-metadata', { taskId })
    return result
  } catch (error) {
    return Promise.reject(error)
  }
}

const getUserHosts = async (search: string) => {
  try {
    const result = await ipcRenderer.invoke('get-user-hosts', { search })
    return result
  } catch (error) {
    return Promise.reject(error)
  }
}

const initUserDatabase = async (data: { uid: number }) => {
  try {
    const result = await ipcRenderer.invoke('init-user-database', data)
    return result
  } catch (error) {
    return Promise.reject(error)
  }
}

// User snippet operations
const userSnippetOperation = async (data: { operation: 'list' | 'create' | 'delete' | 'update' | 'swap'; params?: any }) => {
  try {
    const result = await ipcRenderer.invoke('user-snippet-operation', data)
    return result
  } catch (error) {
    return Promise.reject(error)
  }
}

const refreshOrganizationAssets = async (data: { organizationUuid: string; jumpServerConfig: any }) => {
  try {
    const result = await ipcRenderer.invoke('refresh-organization-assets', data)
    return result
  } catch (error) {
    return Promise.reject(error)
  }
}

const updateOrganizationAssetFavorite = async (data: { organizationUuid: string; host: string; status: number }) => {
  console.log('=== preload updateOrganizationAssetFavorite 开始 ===')
  console.log('传入参数:', data)

  try {
    console.log('调用 IPC: organization-asset-favorite')
    const result = await ipcRenderer.invoke('organization-asset-favorite', data)
    console.log('IPC 返回结果:', result)
    return result
  } catch (error) {
    console.error('preload updateOrganizationAssetFavorite 错误:', error)
    return Promise.reject(error)
  }
}

const api = {
  getLocalIP,
  getMacAddress,
  removeCookie,
  getAllCookies,
  getCookie,
  getCookieUrl,
  setCookie,
  invokeCustomAdsorption,
  getPlatform,
  queryCommand,
  insertCommand,
  getLocalAssetRoute,
  updateLocalAssetLabel,
  updateLocalAsseFavorite,
  getKeyChainSelect,
  getKeyChainList,
  getAssetGroup,
  chatermInsert,
  chatermUpdate,
  deleteAsset,
  createAsset,
  updateAsset,
  createKeyChain,
  deleteKeyChain,
  getKeyChainInfo,
  updateKeyChain,
  connectAssetInfo,
  chatermGetChatermMessages,
  getTaskMetadata,
  getUserHosts,
  initUserDatabase,
  userSnippetOperation,
  refreshOrganizationAssets,
  updateOrganizationAssetFavorite,
  maximizeWindow: () => ipcRenderer.invoke('window:maximize'),
  unmaximizeWindow: () => ipcRenderer.invoke('window:unmaximize'),
  isMaximized: () => ipcRenderer.invoke('window:is-maximized'),
  openBrowserWindow: (url: string): void => {
    ipcRenderer.send('open-browser-window', url)
  },
  onUrlChange: (callback: (url: string) => void): void => {
    ipcRenderer.on('url-changed', (_event, url) => callback(url))
  },
  goBack: (): void => {
    ipcRenderer.send('browser-go-back')
  },
  goForward: (): void => {
    ipcRenderer.send('browser-go-forward')
  },
  refresh: (): void => {
    ipcRenderer.send('browser-refresh')
  },
  onNavigationStateChanged: (callback: (state: { canGoBack: boolean; canGoForward: boolean }) => void): void => {
    ipcRenderer.on('navigation-state-changed', (_event, state) => callback(state))
  },

  // keyboard-interactive authentication
  onKeyboardInteractiveTimeout: (callback) => {
    const listener = (_event, data) => {
      callback(data)
    }
    ipcRenderer.on('ssh:keyboard-interactive-timeout', listener)
    return () => ipcRenderer.removeListener('ssh:keyboard-interactive-timeout', listener)
  },
  onKeyboardInteractiveRequest: (callback) => {
    const listener = (_event, data) => {
      callback(data)
    }
    ipcRenderer.on('ssh:keyboard-interactive-request', listener)
    return () => ipcRenderer.removeListener('ssh:keyboard-interactive-request', listener)
  },
  submitKeyboardInteractiveResponse: (id, code) => {
    ipcRenderer.send(`ssh:keyboard-interactive-response:${id}`, [code])
  },
  cancelKeyboardInteractive: (id) => {
    ipcRenderer.send(`ssh:keyboard-interactive-cancel:${id}`)
  },
  onKeyboardInteractiveResult: (callback) => {
    const listener = (_event, data) => {
      callback(data)
    }
    ipcRenderer.on('ssh:keyboard-interactive-result', listener)
    return () => ipcRenderer.removeListener('ssh:keyboard-interactive-result', listener)
  },
  // sshAPI
  connect: (connectionInfo) => ipcRenderer.invoke('ssh:connect', connectionInfo),
  connectReadyData: (id) => {
    return new Promise((resolve) => {
      const channel = `ssh:connect:data:${id}`
      ipcRenderer.once(channel, (_event, data) => {
        resolve(data)
      })
    })
  },
  checkSftpConnAvailable: (id: string) => ipcRenderer.invoke('ssh:sftp:conn:check', { id }),
  shell: (params) => ipcRenderer.invoke('ssh:shell', params),
  resizeShell: (id, cols, rows) => ipcRenderer.invoke('ssh:shell:resize', { id, cols, rows }),
  sshSftpList: (opts: { id: string; remotePath: string }) => ipcRenderer.invoke('ssh:sftp:list', opts) as Promise<FileRecord[] | string[]>,
  sftpConnList: () => ipcRenderer.invoke('ssh:sftp:conn:list') as Promise<string[]>,
  sshConnExec: (args: { id: string; cmd: string }) => ipcRenderer.invoke('ssh:conn:exec', args) as Promise<ExecResult>,
  writeToShell: (params) => ipcRenderer.send('ssh:shell:write', params),
  disconnect: (params) => ipcRenderer.invoke('ssh:disconnect', params),
  selectPrivateKey: () => ipcRenderer.invoke('ssh:select-private-key'),

  onShellData: (id, callback) => {
    const listener = (_event, data) => callback(data)
    ipcRenderer.on(`ssh:shell:data:${id}`, listener)
    return () => ipcRenderer.removeListener(`ssh:shell:data:${id}`, listener)
  },
  onShellError: (id, callback) => {
    const listener = (_event, data) => callback(data)
    ipcRenderer.on(`ssh:shell:stderr:${id}`, listener)
    return () => ipcRenderer.removeListener(`ssh:shell:stderr:${id}`, listener)
  },
  onShellClose: (id, callback) => {
    const listener = () => callback()
    ipcRenderer.on(`ssh:shell:close:${id}`, listener)
    return () => ipcRenderer.removeListener(`ssh:shell:close:${id}`, listener)
  },
  recordTerminalState: (params) => ipcRenderer.invoke('ssh:recordTerminalState', params),
  recordCommand: (params) => ipcRenderer.invoke('ssh:recordCommand', params),

  chatermConnectAssetInfo: async (data) => {
    const result = await ipcRenderer.invoke('chaterm-connect-asset-info', data)
    return result
  },
  cancelTask: async () => {
    try {
      const result = await ipcRenderer.invoke('cancel-task')
      return result
    } catch (error) {
      return Promise.reject(error)
    }
  },
  sendToMain: (message: any) => ipcRenderer.invoke('webview-to-main', message),
  onMainMessage: (callback) => {
    const handler = (_event, message) => callback(message)
    ipcRenderer.on('main-to-webview', handler)
    return () => {
      ipcRenderer.removeListener('main-to-webview', handler)
    }
  },
  // New method to call executeRemoteCommand in the main process
  executeRemoteCommandViaPreload: async () => {
    try {
      console.log('Calling execute-remote-command via preload') // Add log
      const result = await ipcRenderer.invoke('execute-remote-command')
      console.log('Result from main process:', result) // Add log
      return result
    } catch (error) {
      console.error('Error invoking execute-remote-command from preload:', error) // Add log
      // Ensure error is a serializable object
      if (error instanceof Error) {
        return {
          success: false,
          error: { message: error.message, name: error.name, stack: error.stack }
        }
      }
      return { success: false, error: { message: 'An unknown error occurred in preload' } }
    }
  },
  closeHeartbeatWindow: (heartbeatId: string) => {
    ipcRenderer.invoke('heartbeat-stop', { heartbeatId })
  },
  openHeartbeatWindow: (heartbeatId: string, interval: number = 5000) => {
    ipcRenderer.invoke('heartbeat-start', { heartbeatId, interval })
  },
  heartBeatTick: (callback: (heartbeatId: string) => void) => {
    ipcRenderer.on('heartbeat-tick', (event, heartbeatId) => {
      callback(heartbeatId)
    })
  },
  validateApiKey: async (configuration?: any) => {
    try {
      const result = await ipcRenderer.invoke('validate-api-key', configuration)
      return result
    } catch (error) {
      return Promise.reject(error)
    }
  },
  // Telemetry events
  captureButtonClick: async (button: string, properties?: Record<string, any>) => {
    try {
      const result = await ipcRenderer.invoke('capture-telemetry-event', {
        eventType: 'button_click',
        data: { button, properties }
      })
      return result
    } catch (error) {
      return Promise.reject(error)
    }
  },
  checkUpdate: () => ipcRenderer.invoke('update:checkUpdate'),
  download: () => ipcRenderer.invoke('update:download'),
  autoUpdate: (update) => {
    ipcRenderer.on('update:autoUpdate', (event, params) => update(params))
  },
  quitAndInstall: () => ipcRenderer.invoke('update:quitAndInstall'),
  updateTheme: (params) => ipcRenderer.invoke('update-theme', params),
<<<<<<< HEAD
  // 添加 JumpServer 状态更新监听
  onJumpServerStatusUpdate: (callback) => {
    const listener = (_event, data) => {
      callback(data)
    }
    ipcRenderer.on('jumpserver:status-update', listener)
    return () => ipcRenderer.removeListener('jumpserver:status-update', listener)
  }
=======
  openExternalLogin: () => ipcRenderer.invoke('open-external-login')
>>>>>>> 313a15e1
}
// 自定义 API 用于浏览器控制

// Use `contextBridge` APIs to expose Electron APIs to
// renderer only if context isolation is enabled, otherwise
// just add to the DOM global.
if (process.contextIsolated) {
  try {
    contextBridge.exposeInMainWorld('electron', {
      electronAPI,
      ipcRenderer: {
        on: (channel, listener) => ipcRenderer.on(channel, listener),
        removeAllListeners: (channel) => ipcRenderer.removeAllListeners(channel)
      },
      getCurrentURL: () => window.location.href // 通过 window.location 获取当前 URL
    })
    contextBridge.exposeInMainWorld('api', api)
  } catch (error) {
    // console.error(error)
  }
} else {
  // @ts-ignore (define in dts)
  window.electron = electronAPI
  // @ts-ignore (define in dts)
  window.api = api
}<|MERGE_RESOLUTION|>--- conflicted
+++ resolved
@@ -565,7 +565,6 @@
   },
   quitAndInstall: () => ipcRenderer.invoke('update:quitAndInstall'),
   updateTheme: (params) => ipcRenderer.invoke('update-theme', params),
-<<<<<<< HEAD
   // 添加 JumpServer 状态更新监听
   onJumpServerStatusUpdate: (callback) => {
     const listener = (_event, data) => {
@@ -573,10 +572,8 @@
     }
     ipcRenderer.on('jumpserver:status-update', listener)
     return () => ipcRenderer.removeListener('jumpserver:status-update', listener)
-  }
-=======
+  },
   openExternalLogin: () => ipcRenderer.invoke('open-external-login')
->>>>>>> 313a15e1
 }
 // 自定义 API 用于浏览器控制
 
